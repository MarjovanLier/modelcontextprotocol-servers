# Model Context Protocol servers

This repository is a collection of *reference implementations* for the [Model Context Protocol](https://modelcontextprotocol.io/) (MCP), as well as references
to community built servers and additional resources.

The servers in this repository showcase the versatility and extensibility of MCP, demonstrating how it can be used to give Large Language Models (LLMs) secure, controlled access to tools and data sources.
Each MCP server is implemented with either the [Typescript MCP SDK](https://github.com/modelcontextprotocol/typescript-sdk) or [Python MCP SDK](https://github.com/modelcontextprotocol/python-sdk).

> Note: Lists in this README are maintained in alphabetical order to minimize merge conflicts when adding new items.

## 🌟 Reference Servers

These servers aim to demonstrate MCP features and the TypeScript and Python SDKs.

- **[AWS KB Retrieval](src/aws-kb-retrieval-server)** - Retrieval from AWS Knowledge Base using Bedrock Agent Runtime
- **[Brave Search](src/brave-search)** - Web and local search using Brave's Search API
- **[EverArt](src/everart)** - AI image generation using various models
- **[Everything](src/everything)** - Reference / test server with prompts, resources, and tools
- **[Fetch](src/fetch)** - Web content fetching and conversion for efficient LLM usage
- **[Filesystem](src/filesystem)** - Secure file operations with configurable access controls
- **[Git](src/git)** - Tools to read, search, and manipulate Git repositories
- **[GitHub](src/github)** - Repository management, file operations, and GitHub API integration
- **[GitLab](src/gitlab)** - GitLab API, enabling project management
- **[Google Drive](src/gdrive)** - File access and search capabilities for Google Drive
- **[Google Maps](src/google-maps)** - Location services, directions, and place details
- **[Memory](src/memory)** - Knowledge graph-based persistent memory system
- **[PostgreSQL](src/postgres)** - Read-only database access with schema inspection
- **[Puppeteer](src/puppeteer)** - Browser automation and web scraping
- **[Redis](src/redis)** - Interact with Redis key-value stores
- **[Sentry](src/sentry)** - Retrieving and analyzing issues from Sentry.io
- **[Sequential Thinking](src/sequentialthinking)** - Dynamic and reflective problem-solving through thought sequences
- **[Slack](src/slack)** - Channel management and messaging capabilities
- **[Sqlite](src/sqlite)** - Database interaction and business intelligence capabilities
- **[Time](src/time)** - Time and timezone conversion capabilities

## 🤝 Third-Party Servers

### 🎖️ Official Integrations

Official integrations are maintained by companies building production ready MCP servers for their platforms.

- <img height="12" width="12" src="https://www.21st.dev/favicon.ico" alt="21st.dev Logo" /> **[21st.dev Magic](https://github.com/21st-dev/magic-mcp)** - Create crafted UI components inspired by the best 21st.dev design engineers.
- <img height="12" width="12" src="https://invoxx-public-bucket.s3.eu-central-1.amazonaws.com/frontend-resources/adfin-logo-small.svg" alt="Adfin Logo" /> **[Adfin](https://github.com/Adfin-Engineering/mcp-server-adfin)** - The only platform you need to get paid - all payments in one place, invoicing and accounting reconciliations with [Adfin](https://www.adfin.com/).
- <img height="12" width="12" src="https://www.agentql.com/favicon/favicon.png" alt="AgentQL Logo" /> **[AgentQL](https://github.com/tinyfish-io/agentql-mcp)** - Enable AI agents to get structured data from unstructured web with [AgentQL](https://www.agentql.com/).
- <img height="12" width="12" src="https://agentrpc.com/favicon.ico" alt="AgentRPC Logo" /> **[AgentRPC](https://github.com/agentrpc/agentrpc)** - Connect to any function, any language, across network boundaries using [AgentRPC](https://www.agentrpc.com/).
- <img height="12" width="12" src="https://aiven.io/favicon.ico" alt="Aiven Logo" /> **[Aiven](https://github.com/Aiven-Open/mcp-aiven)** - Navigate your [Aiven projects](https://go.aiven.io/mcp-server) and interact with the PostgreSQL®, Apache Kafka®, ClickHouse® and OpenSearch® services
- <img height="12" width="12" src="https://github.com/aliyun/alibabacloud-rds-openapi-mcp-server/blob/main/assets/alibabacloudrds.png" alt="Alibaba Cloud RDS MySQL Logo" /> **[Alibaba Cloud RDS](https://github.com/aliyun/alibabacloud-rds-openapi-mcp-server)** - An MCP server designed to interact with the Alibaba Cloud RDS OpenAPI, enabling programmatic management of RDS resources via an LLM.
- <img height="12" width="12" src="https://img.alicdn.com/imgextra/i4/O1CN01epkXwH1WLAXkZfV6N_!!6000000002771-2-tps-200-200.png" alt="Alibaba Cloud AnalyticDB for MySQL Logo" /> **[Alibaba Cloud AnalyticDB for MySQL](https://github.com/aliyun/alibabacloud-adb-mysql-mcp-server)** - Connect to a [AnalyticDB for MySQL](https://www.alibabacloud.com/en/product/analyticdb-for-mysql) cluster for getting database or table metadata, querying and analyzing data.It will be supported to add the openapi for cluster operation in the future.
- <img height="12" width="12" src="https://github.com/aliyun/alibaba-cloud-ops-mcp-server/blob/master/image/alibaba-cloud.png" alt="Alibaba Cloud OPS Logo" /> **[Alibaba Cloud OPS](https://github.com/aliyun/alibaba-cloud-ops-mcp-server)** - Manage the lifecycle of your Alibaba Cloud resources with [CloudOps Orchestration Service](https://www.alibabacloud.com/en/product/oos) and Alibaba Cloud OpenAPI.  
- <img height="12" width="12" src="https://iotdb.apache.org/img/logo.svg" alt="Apache IoTDB Logo" /> **[Apache IoTDB](https://github.com/apache/iotdb-mcp-server)** - MCP Server for [Apache IoTDB](https://github.com/apache/iotdb) database and its tools
- <img height="12" width="12" src="https://apify.com/favicon.ico" alt="Apify Logo" /> **[Apify](https://github.com/apify/actors-mcp-server)** - [Actors MCP Server](https://apify.com/apify/actors-mcp-server): Use 3,000+ pre-built cloud tools to extract data from websites, e-commerce, social media, search engines, maps, and more
- <img height="12" width="12" src="https://2052727.fs1.hubspotusercontent-na1.net/hubfs/2052727/cropped-cropped-apimaticio-favicon-1-32x32.png" alt="APIMatic Logo" /> **[APIMatic MCP](https://github.com/apimatic/apimatic-validator-mcp)** - APIMatic MCP Server is used to validate OpenAPI specifications using [APIMatic](https://www.apimatic.io/). The server processes OpenAPI files and returns validation summaries by leveraging APIMatic's API.
- <img height="12" width="12" src="https://apollo-server-landing-page.cdn.apollographql.com/_latest/assets/favicon.png" alt="Apollo Graph Logo" /> **[Apollo MCP Server](https://github.com/apollographql/apollo-mcp-server/)** - Connect your GraphQL APIs to AI agents
- <img height="12" width="12" src="https://phoenix.arize.com/wp-content/uploads/2023/04/cropped-Favicon-32x32.png" alt="Arize-Phoenix Logo" /> **[Arize Phoenix](https://github.com/Arize-ai/phoenix/tree/main/js/packages/phoenix-mcp)** - Inspect traces, manage prompts, curate datasets, and run experiments using [Arize Phoenix](https://github.com/Arize-ai/phoenix), an open-source AI and LLM observability tool.
- <img height="12" width="12" src="https://www.datastax.com/favicon-32x32.png" alt="DataStax logo" /> **[Astra DB](https://github.com/datastax/astra-db-mcp)** - Comprehensive tools for managing collections and documents in a [DataStax Astra DB](https://www.datastax.com/products/datastax-astra) NoSQL database with a full range of operations such as create, update, delete, find, and associated bulk actions.
- <img height="12" width="12" src="https://assets.atlan.com/assets/atlan-a-logo-blue-background.png" alt="Atlan Logo" /> **[Atlan](https://github.com/atlanhq/agent-toolkit/tree/main/modelcontextprotocol)** - The Atlan Model Context Protocol server allows you to interact with the [Atlan](https://www.atlan.com/) services through multiple tools.
- <img height="12" width="12" src="https://resources.audiense.com/hubfs/favicon-1.png" alt="Audiense Logo" /> **[Audiense Insights](https://github.com/AudienseCo/mcp-audiense-insights)** - Marketing insights and audience analysis from [Audiense](https://www.audiense.com/products/audiense-insights) reports, covering demographic, cultural, influencer, and content engagement analysis.
- <img height="12" width="12" src="https://a0.awsstatic.com/libra-css/images/site/fav/favicon.ico" alt="AWS Logo" /> **[AWS](https://github.com/awslabs/mcp)** -  Specialized MCP servers that bring AWS best practices directly to your development workflow.
- <img height="12" width="12" src="https://axiom.co/favicon.ico" alt="Axiom Logo" /> **[Axiom](https://github.com/axiomhq/mcp-server-axiom)** - Query and analyze your Axiom logs, traces, and all other event data in natural language
- <img height="12" width="12" src="https://cdn-dynmedia-1.microsoft.com/is/content/microsoftcorp/acom_social_icon_azure" alt="Microsoft Azure Logo" /> **[Azure](https://github.com/Azure/azure-mcp)** - The Azure MCP Server gives MCP Clients access to key Azure services and tools like Azure Storage, Cosmos DB, the Azure CLI, and more.
- <img height="12" width="12" src="https://www.bankless.com/favicon.ico" alt="Bankless Logo" /> **[Bankless Onchain](https://github.com/bankless/onchain-mcp)** - Query Onchain data, like ERC20 tokens, transaction history, smart contract state.
- <img height="12" width="12" src="https://bicscan.io/favicon.png" alt="BICScan Logo" /> **[BICScan](https://github.com/ahnlabio/bicscan-mcp)** - Risk score / asset holdings of EVM blockchain address (EOA, CA, ENS) and even domain names.
- <img height="12" width="12" src="https://web-cdn.bitrise.io/favicon.ico" alt="Bitrise Logo" /> **[Bitrise](https://github.com/bitrise-io/bitrise-mcp)** - Chat with your builds, CI, and [more](https://bitrise.io/blog/post/chat-with-your-builds-ci-and-more-introducing-the-bitrise-mcp-server).
- <img height="12" width="12" src="https://www.box.com/favicon.ico" alt="Box Logo" /> **[Box](https://github.com/box-community/mcp-server-box)** - Interact with the Intelligent Content Management platform through Box AI.
- <img height="12" width="12" src="https://browserbase.com/favicon.ico" alt="Browserbase Logo" /> **[Browserbase](https://github.com/browserbase/mcp-server-browserbase)** - Automate browser interactions in the cloud (e.g. web navigation, data extraction, form filling, and more)
- <img height="12" width="12" src="https://portswigger.net/favicon.ico" alt="PortSwigger Logo" /> **[Burp Suite](https://github.com/PortSwigger/mcp-server)** - MCP Server extension allowing AI clients to connect to [Burp Suite](https://portswigger.net)
- <img height="12" width="12" src="https://play.cartesia.ai/icon.png" alt="Cartesia logo" /> **[Cartesia](https://github.com/cartesia-ai/cartesia-mcp)** - Connect to the [Cartesia](https://cartesia.ai/) voice platform to perform text-to-speech, voice cloning etc. 
- <img height="12" width="12" src="https://www.chargebee.com/static/resources/brand/favicon.png" /> **[Chargebee](https://github.com/chargebee/agentkit/tree/main/modelcontextprotocol)** - MCP Server that connects AI agents to [Chargebee platform](https://www.chargebee.com).
- <img height="12" width="12" src="https://cdn.chiki.studio/brand/logo.png" /> **[Chiki StudIO](https://chiki.studio/galimybes/mcp/)** - Create your own configurable MCP servers purely via configuration (no code), with instructions, prompts, and tools support.
- <img height="12" width="12" src="https://trychroma.com/_next/static/media/chroma-logo.ae2d6e4b.svg" /> **[Chroma](https://github.com/chroma-core/chroma-mcp)** - Embeddings, vector search, document storage, and full-text search with the open-source AI application database
- <img height="12" width="12" src="https://www.chronulus.com/favicon/chronulus-logo-blue-on-alpha-square-128x128.ico" alt="Chronulus AI Logo" /> **[Chronulus AI](https://github.com/ChronulusAI/chronulus-mcp)** - Predict anything with Chronulus AI forecasting and prediction agents.
- <img height="12" width="12" src="https://circleci.com/favicon.ico" alt="CircleCI Logo" /> **[CircleCI](https://github.com/CircleCI-Public/mcp-server-circleci)** - Enable AI Agents to fix build failures from CircleCI.
- <img height="12" width="12" src="https://clickhouse.com/favicon.ico" alt="ClickHouse Logo" /> **[ClickHouse](https://github.com/ClickHouse/mcp-clickhouse)** - Query your [ClickHouse](https://clickhouse.com/) database server.
- <img height="12" width="12" src="https://cdn.simpleicons.org/cloudflare" /> **[Cloudflare](https://github.com/cloudflare/mcp-server-cloudflare)** - Deploy, configure & interrogate your resources on the Cloudflare developer platform (e.g. Workers/KV/R2/D1)
- <img height="12" width="12" src="https://app.codacy.com/static/images/favicon-16x16.png" alt="Codacy Logo" /> **[Codacy](https://github.com/codacy/codacy-mcp-server/)** - Interact with [Codacy](https://www.codacy.com) API to query code quality issues, vulnerabilities, and coverage insights about your code.
- <img height="12" width="12" src="https://codelogic.com/wp-content/themes/codelogic/assets/img/favicon.png" alt="CodeLogic Logo" /> **[CodeLogic](https://github.com/CodeLogicIncEngineering/codelogic-mcp-server)** - Interact with [CodeLogic](https://codelogic.com), a Software Intelligence platform that graphs complex code and data architecture dependencies, to boost AI accuracy and insight.
- <img height="12" width="12" src="https://www.comet.com/favicon.ico" alt="Comet Logo" /> **[Comet Opik](https://github.com/comet-ml/opik-mcp)** - Query and analyze your [Opik](https://github.com/comet-ml/opik) logs, traces, prompts and all other telemtry data from your LLMs in natural language.
- <img height="12" width="12" src="https://www.confluent.io/favicon.ico" /> **[Confluent](https://github.com/confluentinc/mcp-confluent)** - Interact with Confluent Kafka and Confluent Cloud REST APIs.
- <img height="12" width="12" src="https://www.convex.dev/favicon.ico" /> **[Convex](https://stack.convex.dev/convex-mcp-server)** - Introspect and query your apps deployed to Convex.
- <img height="12" width="12" src="https://www.couchbase.com/wp-content/uploads/2023/10/couchbase-favicon.svg" /> **[Couchbase](https://github.com/Couchbase-Ecosystem/mcp-server-couchbase)** - Interact with the data stored in Couchbase clusters.
- <img height="12" width="12" src="https://github.com/user-attachments/assets/b256f9fa-2020-4b37-9644-c77229ef182b" alt="CRIC 克而瑞 LOGO"> **[CRIC Wuye AI](https://github.com/wuye-ai/mcp-server-wuye-ai)** - Interact with capabilities of the CRIC Wuye AI platform, an intelligent assistant specifically for the property management industry.
- <img height="12" width="12" src="http://app.itsdart.com/static/img/favicon.png" alt="Dart Logo" /> **[Dart](https://github.com/its-dart/dart-mcp-server)** - Interact with task, doc, and project data in [Dart](https://itsdart.com), an AI-native project management tool
- <img height="12" width="12" src="https://datahub.com/wp-content/uploads/2025/04/cropped-Artboard-1-32x32.png" alt="DataHub Logo" /> **[DataHub](https://github.com/acryldata/mcp-server-datahub)** - Search your data assets, traverse data lineage, write SQL queries, and more using [DataHub](https://datahub.com/) metadata.
- <img height="12" width="12" src="https://dexpaprika.com/favicon.ico" alt="DexPaprika Logo" /> **[DexPaprika (CoinPaprika)](https://github.com/coinpaprika/dexpaprika-mcp)** - Access real-time DEX data, liquidity pools, token information, and trading analytics across multiple blockchain networks with [DexPaprika](https://dexpaprika.com) by CoinPaprika.
- <img height="12" width="12" src="https://www.devhub.com/img/upload/favicon-196x196-dh.png" alt="DevHub Logo" /> **[DevHub](https://github.com/devhub/devhub-cms-mcp)** - Manage and utilize website content within the [DevHub](https://www.devhub.com) CMS platform
- <img height="12" width="12" src="https://devrev.ai/favicon.ico" alt="DevRev Logo" /> **[DevRev](https://github.com/devrev/mcp-server)** - An MCP server to integrate with DevRev APIs to search through your DevRev Knowledge Graph where objects can be imported from diff. Sources listed [here](https://devrev.ai/docs/import#available-sources).
- <img height="12" width="12" src="https://avatars.githubusercontent.com/u/58178984" alt="Dynatrace Logo" /> **[Dynatrace](https://github.com/dynatrace-oss/dynatrace-mcp)** - Manage and interact with the [Dynatrace Platform ](https://www.dynatrace.com/platform) for real-time observability and monitoring.
- <img height="12" width="12" src="https://e2b.dev/favicon.ico" alt="E2B Logo" /> **[E2B](https://github.com/e2b-dev/mcp-server)** - Run code in secure sandboxes hosted by [E2B](https://e2b.dev)
- <img height="12" width="12" src="https://www.edgee.cloud/favicon.ico" alt="Edgee Logo" /> **[Edgee](https://github.com/edgee-cloud/mcp-server-edgee)** - Deploy and manage [Edgee](https://www.edgee.cloud) components and projects
- <img height="12" width="12" src="https://static.edubase.net/media/brand/favicon/favicon-32x32.png" alt="EduBase Logo" /> **[EduBase](https://github.com/EduBase/MCP)** - Interact with [EduBase](https://www.edubase.net), a comprehensive e-learning platform with advanced quizzing, exam management, and content organization capabilities
- <img height="12" width="12" src="https://www.elastic.co/favicon.ico" alt="Elasticsearch Logo" /> **[Elasticsearch](https://github.com/elastic/mcp-server-elasticsearch)** - Query your data in [Elasticsearch](https://www.elastic.co/elasticsearch)
- <img height="12" width="12" src="https://esignatures.com/favicon.ico" alt="eSignatures Logo" /> **[eSignatures](https://github.com/esignaturescom/mcp-server-esignatures)** - Contract and template management for drafting, reviewing, and sending binding contracts.
- <img height="12" width="12" src="https://exa.ai/images/favicon-32x32.png" alt="Exa Logo" /> **[Exa](https://github.com/exa-labs/exa-mcp-server)** - Search Engine made for AIs by [Exa](https://exa.ai)
- <img height="12" width="12" src="https://fewsats.com/favicon.svg" alt="Fewsats Logo" /> **[Fewsats](https://github.com/Fewsats/fewsats-mcp)** - Enable AI Agents to purchase anything in a secure way using [Fewsats](https://fewsats.com)
- <img height="12" width="12" src="https://fibery.io/favicon.svg" alt="Fibery Logo" /> **[Fibery](https://github.com/Fibery-inc/fibery-mcp-server)** - Perform queries and entity operations in your [Fibery](https://fibery.io) workspace.
- <img height="12" width="12" src="https://financialdatasets.ai/favicon.ico" alt="Financial Datasets Logo" /> **[Financial Datasets](https://github.com/financial-datasets/mcp-server)** - Stock market API made for AI agents
- <img height="12" width="12" src="https://firecrawl.dev/favicon.ico" alt="Firecrawl Logo" /> **[Firecrawl](https://github.com/mendableai/firecrawl-mcp-server)** - Extract web data with [Firecrawl](https://firecrawl.dev)
- <img height="12" width="12" src="https://fireproof.storage/favicon.ico" alt="Fireproof Logo" /> **[Fireproof](https://github.com/fireproof-storage/mcp-database-server)** - Immutable ledger database with live synchronization
- <img height="12" width="12" src="https://app.gibsonai.com/favicon.ico" alt="GibsonAI Logo" /> **[GibsonAI](https://github.com/GibsonAI/mcp)** - AI-Powered Cloud databases: Build, migrate, and deploy database instances with AI
- <img height="12" width="12" src="https://gitea.com/assets/img/favicon.svg" alt="Gitea Logo" /> **[Gitea](https://gitea.com/gitea/gitea-mcp)** - Interact with Gitea instances with MCP.
- <img height="12" width="12" src="https://gitee.com/favicon.ico" alt="Gitee Logo" /> **[Gitee](https://github.com/oschina/mcp-gitee)** - Gitee API integration, repository, issue, and pull request management, and more.
- <img height="12" width="12" src="https://app.glean.com/images/favicon3-196x196.png" alt="Glean Logo" /> **[Glean](https://github.com/gleanwork/mcp-server)** - Enterprise search and chat using Glean's API.
- <img height="12" width="12" src="https://gyazo.com/favicon.ico" alt="Gyazo Logo" /> **[Gyazo](https://github.com/nota/gyazo-mcp-server)** - Search, fetch, upload, and interact with Gyazo images, including metadata and OCR data.
- <img height="12" width="12" src="https://cdn.prod.website-files.com/6605a2979ff17b2cd1939cd4/6605a460de47e7596ed84f06_icon256.png" alt="gotoHuman Logo" /> **[gotoHuman](https://github.com/gotohuman/gotohuman-mcp-server)** - Human-in-the-loop platform - Allow AI agents and automations to send requests for approval to your [gotoHuman](https://www.gotohuman.com) inbox.
- <img height="12" width="12" src="https://grafana.com/favicon.ico" alt="Grafana Logo" /> **[Grafana](https://github.com/grafana/mcp-grafana)** - Search dashboards, investigate incidents and query datasources in your Grafana instance
- <img height="12" width="12" src="https://grafbase.com/favicon.ico" alt="Grafbase Logo" /> **[Grafbase](https://github.com/grafbase/grafbase/tree/main/crates/mcp)** - Turn your GraphQL API into an efficient MCP server with schema intelligence in a single command.
- <img height="12" width="12" src="https://framerusercontent.com/images/KCOWBYLKunDff1Dr452y6EfjiU.png" alt="Graphlit Logo" /> **[Graphlit](https://github.com/graphlit/graphlit-mcp-server)** - Ingest anything from Slack to Gmail to podcast feeds, in addition to web crawling, into a searchable [Graphlit](https://www.graphlit.com) project.
- <img height="12" width="12" src="https://greptime.com/favicon.ico" alt="Greptime Logo" /> **[GreptimeDB](https://github.com/GreptimeTeam/greptimedb-mcp-server)** - Provides AI assistants with a secure and structured way to explore and analyze data in [GreptimeDB](https://github.com/GreptimeTeam/greptimedb).
- <img height="12" width="12" src="https://www.herokucdn.com/favicons/favicon.ico" alt="Heroku Logo" /> **[Heroku](https://github.com/heroku/heroku-mcp-server)** - Interact with the Heroku Platform through LLM-driven tools for managing apps, add-ons, dynos, databases, and more.
- <img height="12" width="12" src="https://img.alicdn.com/imgextra/i3/O1CN01d9qrry1i6lTNa2BRa_!!6000000004364-2-tps-218-200.png" alt="Hologres Logo" /> **[Hologres](https://github.com/aliyun/alibabacloud-hologres-mcp-server)** - Connect to a [Hologres](https://www.alibabacloud.com/en/product/hologres) instance, get table metadata, query and analyze data.
- <img height="12" width="12" src="https://www.honeycomb.io/favicon.ico" alt="Honeycomb Logo" /> **[Honeycomb](https://github.com/honeycombio/honeycomb-mcp)** Allows [Honeycomb](https://www.honeycomb.io/) Enterprise customers to query and analyze their data, alerts, dashboards, and more; and cross-reference production behavior with the codebase.
- <img height="12" width="12" src="https://static.hsinfrastatic.net/StyleGuideUI/static-3.438/img/sprocket/favicon-32x32.png" alt="HubSpot Logo" /> **[HubSpot](https://developer.hubspot.com/mcp)** - Connect, manage, and interact with [HubSpot](https://www.hubspot.com/) CRM data
- <img height="12" width="12" src="https://hyperbrowser-assets-bucket.s3.us-east-1.amazonaws.com/Hyperbrowser-logo.png" alt="Hyperbrowsers23 Logo" /> **[Hyperbrowser](https://github.com/hyperbrowserai/mcp)** - [Hyperbrowser](https://www.hyperbrowser.ai/) is the next-generation platform empowering AI agents and enabling effortless, scalable browser automation.
- **[IBM wxflows](https://github.com/IBM/wxflows/tree/main/examples/mcp/javascript)** - Tool platform by IBM to build, test and deploy tools for any data source
- <img height="12" width="12" src="https://forevervm.com/icon.png" alt="ForeverVM Logo" /> **[ForeverVM](https://github.com/jamsocket/forevervm/tree/main/javascript/mcp-server)** - Run Python in a code sandbox.
- <img height="12" width="12" src="https://www.getinboxzero.com/icon.png" alt="Inbox Zero Logo" /> **[Inbox Zero](https://github.com/elie222/inbox-zero/tree/main/apps/mcp-server)** - AI personal assistant for email [Inbox Zero](https://www.getinboxzero.com)
- <img height="12" width="12" src="https://inkeep.com/favicon.ico" alt="Inkeep Logo" /> **[Inkeep](https://github.com/inkeep/mcp-server-python)** - RAG Search over your content powered by [Inkeep](https://inkeep.com)
- <img height="12" width="12" src="https://integration.app/favicon.ico" alt="Integration App Icon" /> **[Integration App](https://github.com/integration-app/mcp-server)** - Interact with any other SaaS applications on behalf of your customers.
- <img height="12" width="12" src="https://cdn.simpleicons.org/jetbrains" /> **[JetBrains](https://github.com/JetBrains/mcp-jetbrains)** – Work on your code with JetBrains IDEs
- <img height="12" width="12" src="https://kagi.com/favicon.ico" alt="Kagi Logo" /> **[Kagi Search](https://github.com/kagisearch/kagimcp)** - Search the web using Kagi's search API
- <img height="12" width="12" src="https://connection.keboola.com/favicon.ico" alt="Keboola Logo" /> **[Keboola](https://github.com/keboola/keboola-mcp-server)** - Build robust data workflows, integrations, and analytics on a single intuitive platform.
- <img height="12" width="12" src="https://raw.githubusercontent.com/klavis-ai/klavis/main/static/klavis-ai.png" alt="Klavis Logo" /> **[Klavis ReportGen](https://github.com/Klavis-AI/klavis/tree/main/mcp_servers/report_generation)** - Create professional reports from a simple user query.
- <img height="12" width="12" src="https://avatars.githubusercontent.com/u/187484914" alt="KWDB Logo" /> **[KWDB](https://github.com/KWDB/kwdb-mcp-server)** - Reading, writing, querying, modifying data, and performing DDL operations with data in your KWDB Database.
- <img height="12" width="12" src="https://laratranslate.com/favicon.ico" alt="Lara Translate Logo" /> **[Lara Translate](https://github.com/translated/lara-mcp)** - MCP Server for Lara Translate API, enabling powerful translation capabilities with support for language detection and context-aware translations.
- <img height="12" width="12" src="https://logfire.pydantic.dev/favicon.ico" alt="Logfire Logo" /> **[Logfire](https://github.com/pydantic/logfire-mcp)** - Provides access to OpenTelemetry traces and metrics through Logfire.
- <img height="12" width="12" src="https://langfuse.com/favicon.ico" alt="Langfuse Logo" /> **[Langfuse Prompt Management](https://github.com/langfuse/mcp-server-langfuse)** - Open-source tool for collaborative editing, versioning, evaluating, and releasing prompts.
- <img height="12" width="12" src="https://linear.app/favicon.ico" alt="Linear Logo" /> **[Linear](https://linear.app/docs/mcp)** - Search, create, and update Linear issues, projects, and comments.
- <img height="12" width="12" src="https://lingo.dev/favicon.ico" alt="Lingo.dev Logo" /> **[Lingo.dev](https://github.com/lingodotdev/lingo.dev/blob/main/mcp.md)** - Make your AI agent speak every language on the planet, using [Lingo.dev](https://lingo.dev) Localization Engine.
- <img height="12" width="12" src="https://litmus.io/favicon.ico" alt="Litmus.io Logo" /> **[Litmus.io](https://github.com/litmusautomation/litmus-mcp-server)** - Official MCP server for configuring [Litmus](https://litmus.io) Edge for Industrial Data Collection, Edge Analytics & Industrial AI.
- <img height="12" width="12" src="https://www.mailgun.com/favicon.ico" alt="Mailgun Logo" /> **[Mailgun](https://github.com/mailgun/mailgun-mcp-server)** - Interact with Mailgun API.
- <img height="12" width="12" src="https://www.make.com/favicon.ico" alt="Make Logo" /> **[Make](https://github.com/integromat/make-mcp-server)** - Turn your [Make](https://www.make.com/) scenarios into callable tools for AI assistants.
- <img height="12" width="12" src="https://googleapis.github.io/genai-toolbox/favicons/favicon.ico" alt="MCP Toolbox for Databases Logo" /> **[MCP Toolbox for Databases](https://github.com/googleapis/genai-toolbox)** - Open source MCP server specializing in easy, fast, and secure tools for Databases. Supports  AlloyDB, BigQuery, Bigtable, Cloud SQL, Dgraph, MySQL, Neo4j, Postgres, Spanner, and more.
- <img height="12" width="12" src="https://www.meilisearch.com/favicon.ico" alt="Meilisearch Logo" /> **[Meilisearch](https://github.com/meilisearch/meilisearch-mcp)** - Interact & query with Meilisearch (Full-text & semantic search API)
- <img height="12" width="12" src="https://memgraph.com/favicon.png" alt="Memgraph Logo" /> **[Memgraph](https://github.com/memgraph/mcp-memgraph)** - Query your data in [Memgraph](https://memgraph.com/) graph database.
- <img height="12" width="12" src="https://metoro.io/static/images/logos/Metoro.svg" /> **[Metoro](https://github.com/metoro-io/metoro-mcp-server)** - Query and interact with kubernetes environments monitored by Metoro
- <img height="12" width="12" src="https://claritystatic.azureedge.net/images/logo.ico" alt="Microsoft Clarity Logo"/> **[Microsoft Clarity](https://github.com/microsoft/clarity-mcp-server)** - Official MCP Server to get your behavioral analytics data and insights from [Clarity](https://clarity.microsoft.com)
- <img height="12" width="12" src="https://milvus.io/favicon-32x32.png" /> **[Milvus](https://github.com/zilliztech/mcp-server-milvus)** - Search, Query and interact with data in your Milvus Vector Database.
- <img height="12" width="12" src="https://console.gomomento.com/favicon.ico" /> **[Momento](https://github.com/momentohq/mcp-momento)** - Momento Cache lets you quickly improve your performance, reduce costs, and handle load at any scale.
- <img height="12" width="12" src="https://www.mongodb.com/favicon.ico" /> **[MongoDB](https://github.com/mongodb-js/mongodb-mcp-server)** - Both MongoDB Community Server and MongoDB Atlas are supported.
- <img height="12" width="12" src="https://www.motherduck.com/favicon.ico" alt="MotherDuck Logo" /> **[MotherDuck](https://github.com/motherduckdb/mcp-server-motherduck)** - Query and analyze data with MotherDuck and local DuckDB
- <img height="12" width="12" src="https://needle-ai.com/images/needle-logo-orange-2-rounded.png" alt="Needle AI Logo" /> **[Needle](https://github.com/needle-ai/needle-mcp)** - Production-ready RAG out of the box to search and retrieve data from your own documents.
- <img height="12" width="12" src="https://neo4j.com/favicon.ico" alt="Neo4j Logo" /> **[Neo4j](https://github.com/neo4j-contrib/mcp-neo4j/)** - Neo4j graph database server (schema + read/write-cypher) and separate graph database backed memory
- <img height="12" width="12" src="https://avatars.githubusercontent.com/u/183852044?s=48&v=4" alt="Neon Logo" /> **[Neon](https://github.com/neondatabase/mcp-server-neon)** - Interact with the Neon serverless Postgres platform
- <img height="12" width="12" src="https://www.netlify.com/favicon/icon.svg" alt="Netlify Logo" /> **[Netlify](https://docs.netlify.com/welcome/build-with-ai/netlify-mcp-server/)** - Create, build, deploy, and manage your websites with Netlify web platform.
- <img height="12" width="12" src="https://avatars.githubusercontent.com/u/4792552?s=200&v=4" alt="Notion Logo" /> **[Notion](https://github.com/makenotion/notion-mcp-server#readme)** - This project implements an MCP server for the Notion API.
- <img height="12" width="12" src="https://avatars.githubusercontent.com/u/82347605?s=48&v=4" alt="OceanBase Logo" /> **[OceanBase](https://github.com/oceanbase/mcp-oceanbase)** - MCP Server for OceanBase database and its tools
- <img height="12" width="12" src="https://docs.octagonagents.com/logo.svg" alt="Octagon Logo" /> **[Octagon](https://github.com/OctagonAI/octagon-mcp-server)** - Deliver real-time investment research with extensive private and public market data.
- <img height="12" width="12" src="https://maps.olakrutrim.com/favicon.ico" alt="Ola Maps" /> **[OlaMaps](https://pypi.org/project/ola-maps-mcp-server)** - Official Ola Maps MCP Server for services like geocode, directions, place details and many more.
- <img height="12" width="12" src="https://op.gg/favicon.ico" alt="OP.GG Logo" /> **[OP.GG](https://github.com/opgginc/opgg-mcp)** - Access real-time gaming data across popular titles like League of Legends, TFT, and Valorant, offering champion analytics, esports schedules, meta compositions, and character statistics.
- <img height="12" width="12" src="https://app.opslevel.com/favicon.ico" alt="OpsLevel" /> **[OpsLevel](https://github.com/opslevel/opslevel-mcp)** - Official MCP Server for [OpsLevel](https://www.opslevel.com).
- <img height="12" width="12" src="https://oxylabs.io/favicon.ico" alt="Oxylabs Logo" /> **[Oxylabs](https://github.com/oxylabs/oxylabs-mcp)** - Scrape websites with Oxylabs Web API, supporting dynamic rendering and parsing for structured data extraction.
- <img height="12" width="12" src="https://developer.paddle.com/favicon.svg" alt="Paddle Logo" /> **[Paddle](https://github.com/PaddleHQ/paddle-mcp-server)** - Interact with the Paddle API. Manage product catalog, billing and subscriptions, and reports.
- <img height="12" width="12" src="https://secure.pagos.ai/favicon.svg" alt="Pagos Logo" /> **[Pagos](https://github.com/pagos-ai/pagos-mcp)** - Interact with the Pagos API. Query Credit Card BIN Data with more to come.
- <img height="12" width="12" src="https://www.paypalobjects.com/webstatic/icon/favicon.ico" alt="PayPal Logo" /> **[PayPal](https://mcp.paypal.com)** - PayPal's official MCP server.
- <img height="12" width="12" src="https://www.perplexity.ai/favicon.ico" alt="Perplexity Logo" /> **[Perplexity](https://github.com/ppl-ai/modelcontextprotocol)** - An MCP server that connects to Perplexity's Sonar API, enabling real-time web-wide research in conversational AI.
- <img height="12" width="12" src="https://avatars.githubusercontent.com/u/54333248" /> **[Pinecone](https://github.com/pinecone-io/pinecone-mcp)** - [Pinecone](https://docs.pinecone.io/guides/operations/mcp-server)'s developer MCP Server assist developers in searching documentation and managing data within their development environment.
- <img height="12" width="12" src="https://avatars.githubusercontent.com/u/54333248" /> **[Pinecone Assistant](https://github.com/pinecone-io/assistant-mcp)** - Retrieves context from your [Pinecone Assistant](https://docs.pinecone.io/guides/assistant/mcp-server) knowledge base.
- <img height="12" width="12" src="https://www.prisma.io/images/favicon-32x32.png" alt="Prisma Logo" /> **[Prisma](https://www.prisma.io/docs/postgres/mcp-server)** - Create and manage Prisma Postgres databases
- <img height="12" width="12" src="https://www.pulumi.com/images/favicon.ico" alt="Pulumi Logo" /> **[Pulumi](https://github.com/pulumi/mcp-server)** - Deploy and manage cloud infrastructure using [Pulumi](https://pulumi.com).
- <img height="12" width="12" src="https://put.io/images/favicon.ico" alt="Put.io Logo" /> **[Put.io](https://github.com/putdotio/putio-mcp-server)** - Interact with your Put.io account to download torrents.
- <img height="12" width="12" src="https://avatars.githubusercontent.com/u/165178062" /> **[Ragie](https://github.com/ragieai/ragie-mcp-server/)** - Retrieve context from your [Ragie](https://www.ragie.ai) (RAG) knowledge base connected to integrations like Google Drive, Notion, JIRA and more.
- <img height="12" width="12" src="https://avatars.githubusercontent.com/u/1529926" /> **[Redis](https://github.com/redis/mcp-redis/)** - The Redis official MCP Server offers an interface to manage and search data in Redis.
- <img height="12" width="12" src="https://avatars.githubusercontent.com/u/1529926" /> **[Redis Cloud API](https://github.com/redis/mcp-redis-cloud/)** - The Redis Cloud API MCP Server allows you to manage your Redis Cloud resources using natural language.
- <img height="12" width="12" src="https://app.snyk.io/bundle/favicon-faj49uD9.png" /> **[Snyk](https://github.com/snyk/snyk-ls/blob/main/mcp_extension/README.md)** - Enhance security posture by embedding [Snyk](https://snyk.io/) vulnerability scanning directly into agentic workflows.
- <img height="12" width="12" src="https://qdrant.tech/img/brand-resources-logos/logomark.svg" /> **[Qdrant](https://github.com/qdrant/mcp-server-qdrant/)** - Implement semantic memory layer on top of the Qdrant vector search engine
- <img height="12" width="12" src="https://www.ramp.com/favicon.ico" /> **[Ramp](https://github.com/ramp-public/ramp-mcp)** - Interact with [Ramp](https://ramp.com)'s Developer API to run analysis on your spend and gain insights leveraging LLMs
- **[Raygun](https://github.com/MindscapeHQ/mcp-server-raygun)** - Interact with your crash reporting and real using monitoring data on your Raygun account
- <img height="12" width="12" src="https://www.rember.com/favicon.ico" alt="Rember Logo" /> **[Rember](https://github.com/rember/rember-mcp)** - Create spaced repetition flashcards in [Rember](https://rember.com) to remember anything you learn in your chats
- <img height="12" width="12" src="https://riza.io/favicon.ico" alt="Riza logo" /> **[Riza](https://github.com/riza-io/riza-mcp)** - Arbitrary code execution and tool-use platform for LLMs by [Riza](https://riza.io)
- <img height="12" width="12" src="https://cdn.prod.website-files.com/66b7de6a233c04f4dac200a6/66bed52680d689629483c18b_faviconV2%20(2).png" alt="Root Signals Logo" /> **[Root Signals](https://github.com/root-signals/root-signals-mcp)** - Improve and quality control your outputs with evaluations using LLM-as-Judge
- <img height="12" width="12" src="https://pics.fatwang2.com/56912e614b35093426c515860f9f2234.svg" /> [Search1API](https://github.com/fatwang2/search1api-mcp) - One API for Search, Crawling, and Sitemaps
- <img height="12" width="12" src="https://screenshotone.com/favicon.ico" alt="ScreenshotOne Logo" /> **[ScreenshotOne](https://github.com/screenshotone/mcp/)** - Render website screenshots with [ScreenshotOne](https://screenshotone.com/)
- <img height="12" width="12" src="https://semgrep.dev/favicon.ico" alt="Semgrep Logo" /> **[Semgrep](https://github.com/semgrep/mcp)** - Enable AI agents to secure code with [Semgrep](https://semgrep.dev/).
- <img height="12" width="12" src="https://www.singlestore.com/favicon-32x32.png?v=277b9cbbe31e8bc416504cf3b902d430"/> **[SingleStore](https://github.com/singlestore-labs/mcp-server-singlestore)** - Interact with the SingleStore database platform
- <img height="12" width="12" src="https://www.starrocks.io/favicon.ico" alt="StarRocks Logo" /> **[StarRocks](https://github.com/StarRocks/mcp-server-starrocks)** - Interact with [StarRocks](https://www.starrocks.io/)
- <img height="12" width="12" src="https://stripe.com/favicon.ico" alt="Stripe Logo" /> **[Stripe](https://github.com/stripe/agent-toolkit)** - Interact with Stripe API
- <img height="12" width="12" src="https://tavily.com/favicon.ico" alt="Tavily Logo" /> **[Tavily](https://github.com/tavily-ai/tavily-mcp)** - Search engine for AI agents (search + extract) powered by [Tavily](https://tavily.com/)
- <img height="12" width="12" src="https://raw.githubusercontent.com/hashicorp/terraform-mcp-server/main/public/images/Terraform-LogoMark_onDark.svg" alt="Terraform Logo" /> **[Terraform](https://github.com/hashicorp/terraform-mcp-server)** - Seamlessly integrate with Terraform ecosystem, enabling advanced automation and interaction capabilities for Infrastructure as Code (IaC) development powered by [Terraform](https://www.hashicorp.com/en/products/terraform)
- <img height="12" width="12" src="https://thirdweb.com/favicon.ico" alt="Thirdweb Logo" /> **[Thirdweb](https://github.com/thirdweb-dev/ai/tree/main/python/thirdweb-mcp)** - Read/write to over 2k blockchains, enabling data querying, contract analysis/deployment, and transaction execution, powered by [Thirdweb](https://thirdweb.com/)
- <img height="12" width="12" src="https://tianji.msgbyte.com/img/dark-brand.svg" alt="Tianji Logo" /> **[Tianji](https://github.com/msgbyte/tianji/tree/master/apps/mcp-server)** - Interact with Tianji platform whatever selfhosted or cloud platform, powered by [Tianji](https://tianji.msgbyte.com/).
- <img height="12" width="12" src="https://www.pingcap.com/favicon.ico" alt="TiDB Logo" /> **[TiDB](https://github.com/pingcap/pytidb)** - MCP Server to interact with TiDB database platform.
- <img height="12" width="12" src="https://www.tinybird.co/favicon.ico" alt="Tinybird Logo" /> **[Tinybird](https://github.com/tinybirdco/mcp-tinybird)** - Interact with Tinybird serverless ClickHouse platform
- <img height="12" width="12" src="https://b2729162.smushcdn.com/2729162/wp-content/uploads/2023/10/cropped-Favicon-1-192x192.png?lossy=1&strip=1&webp=1" alt="Tldv Logo" /> **[Tldv](https://gitlab.com/tldv/tldv-mcp-server)** - Connect your AI agents to Google-Meet, Zoom & Microsoft Teams through [tl;dv](https://tldv.io)
- <img height="12" width="12" src="https://unifai.network/favicon.ico" alt="UnifAI Logo" /> **[UnifAI](https://github.com/unifai-network/unifai-mcp-server)** - Dynamically search and call tools using [UnifAI Network](https://unifai.network)
- <img height="12" width="12" src="https://framerusercontent.com/images/plcQevjrOYnyriuGw90NfQBPoQ.jpg" alt="Unstructured Logo" /> **[Unstructured](https://github.com/Unstructured-IO/UNS-MCP)** - Set up and interact with your unstructured data processing workflows in [Unstructured Platform](https://unstructured.io)
- <img height="12" width="12" src="https://upstash.com/icons/favicon-32x32.png" alt="Upstash Logo" /> **[Upstash](https://github.com/upstash/mcp-server)** - Manage Redis databases and run Redis commands on [Upstash](https://upstash.com/) with natural language.
- **[Vectorize](https://github.com/vectorize-io/vectorize-mcp-server/)** - [Vectorize](https://vectorize.io) MCP server for advanced retrieval, Private Deep Research, Anything-to-Markdown file extraction and text chunking.
- <img height="12" width="12" src="https://static.verbwire.com/favicon-16x16.png" alt="Verbwire Logo" /> **[Verbwire](https://github.com/verbwire/verbwire-mcp-server)** - Deploy smart contracts, mint NFTs, manage IPFS storage, and more through the Verbwire API
- <img height="12" width="12" src="https://verodat.io/assets/favicon-16x16.png" alt="Verodat Logo" /> **[Verodat](https://github.com/Verodat/verodat-mcp-server)** - Interact with Verodat AI Ready Data platform
- <img height="12" width="12" src="https://www.veyrax.com/favicon.ico" alt="VeyraX Logo" /> **[VeyraX](https://github.com/VeyraX/veyrax-mcp)** - Single tool to control all 100+ API integrations, and UI components
- <img height="12" width="12" src="https://waystation.ai/images/logo.svg" alt="WayStation Logo" /> **[WayStation](https://github.com/waystation-ai/mcp)** - Universal MCP server to connect to popular productivity tools such as Notion, Monday, AirTable, and many more
- <img height="12" width="12" src="https://www.xero.com/favicon.ico" alt="Xero Logo" /> **[Xero](https://github.com/XeroAPI/xero-mcp-server)** - Interact with the accounting data in your business using our official MCP server
- <img height="12" width="12" src="https://www.yugabyte.com/favicon-16x16.png" alt="YugabyteDB Logo" /> **[YugabyteDB](https://github.com/yugabyte/yugabytedb-mcp-server)** -  MCP Server to interact with your [YugabyteDB](https://www.yugabyte.com/) database
- <img height="12" width="12" src="https://cdn.zapier.com/zapier/images/favicon.ico" alt="Zapier Logo" /> **[Zapier](https://zapier.com/mcp)** - Connect your AI Agents to 8,000 apps instantly.
- **[ZenML](https://github.com/zenml-io/mcp-zenml)** - Interact with your MLOps and LLMOps pipelines through your [ZenML](https://www.zenml.io) MCP server

### 🌎 Community Servers

A growing set of community-developed and maintained servers demonstrates various applications of MCP across different domains.

> **Note:** Community servers are **untested** and should be used at **your own risk**. They are not affiliated with or endorsed by Anthropic.
- **[A2A](https://github.com/GongRzhe/A2A-MCP-Server)** - An MCP server that bridges the Model Context Protocol (MCP) with the Agent-to-Agent (A2A) protocol, enabling MCP-compatible AI assistants (like Claude) to seamlessly interact with A2A agents.
- **[Ableton Live](https://github.com/Simon-Kansara/ableton-live-mcp-server)** - an MCP server to control Ableton Live.
- **[Ableton Live](https://github.com/ahujasid/ableton-mcp)** (by ahujasid) - Ableton integration allowing prompt enabled music creation.
- **[Airbnb](https://github.com/openbnb-org/mcp-server-airbnb)** - Provides tools to search Airbnb and get listing details.
- **[AI Agent Marketplace Index](https://github.com/AI-Agent-Hub/ai-agent-marketplace-index-mcp)** - MCP server to search more than 5000+ AI agents and tools of various categories from [AI Agent Marketplace Index](http://www.deepnlp.org/store/ai-agent) and monitor traffic of AI Agents.
- **[Algorand](https://github.com/GoPlausible/algorand-mcp)** - A comprehensive MCP server for tooling interactions (40+) and resource accessibility (60+) plus many useful prompts for interacting with the Algorand blockchain.
- **[Airflow](https://github.com/yangkyeongmo/mcp-server-apache-airflow)** - A MCP Server that connects to [Apache Airflow](https://airflow.apache.org/) using official python client.
- **[Airtable](https://github.com/domdomegg/airtable-mcp-server)** - Read and write access to [Airtable](https://airtable.com/) databases, with schema inspection.
- **[Airtable](https://github.com/felores/airtable-mcp)** - Airtable Model Context Protocol Server.
- **[AlphaVantage](https://github.com/calvernaz/alphavantage)** - MCP server for stock market data API [AlphaVantage](https://www.alphavantage.co)
- **[Amadeus](https://github.com/donghyun-chae/mcp-amadeus)** (by donghyun-chae) - An MCP server to access, explore, and interact with Amadeus Flight Offers Search API for retrieving detailed flight options, including airline, times, duration, and pricing data.
- **[Anki](https://github.com/scorzeth/anki-mcp-server)** - An MCP server for interacting with your [Anki](https://apps.ankiweb.net) decks and cards.
- **[Any Chat Completions](https://github.com/pyroprompts/any-chat-completions-mcp)** - Interact with any OpenAI SDK Compatible Chat Completions API like OpenAI, Perplexity, Groq, xAI and many more.
- **[Apache Gravitino(incubating)](https://github.com/datastrato/mcp-server-gravitino)** - Allow LLMs to explore metadata of structured data and unstructured data with Gravitino, and perform data governance tasks including tagging/classification.
- **[APIWeaver](https://github.com/GongRzhe/APIWeaver)** - An MCP server that dynamically creates MCP  servers from web API configurations. This allows you to easily integrate any REST API, GraphQL endpoint, or web service into an MCP-compatible tool that can be used by AI assistants like Claude.
- **[Apple Calendar](https://github.com/Omar-v2/mcp-ical)** - An MCP server that allows you to interact with your MacOS Calendar through natural language, including features such as event creation, modification, schedule listing, finding free time slots etc.
- **[Apple Script](https://github.com/peakmojo/applescript-mcp)** - MCP server that lets LLM run AppleScript code to to fully control anything on Mac, no setup needed.
- **[Aranet4](https://github.com/diegobit/aranet4-mcp-server)** - MCP Server to manage your Aranet4 CO2 sensor. Fetch data and store in a local SQLite. Ask questions about historical data.
- **[ArangoDB](https://github.com/ravenwits/mcp-server-arangodb)** - MCP Server that provides database interaction capabilities through [ArangoDB](https://arangodb.com/).
- **[Arduino](https://github.com/vishalmysore/choturobo)** - MCP Server that enables AI-powered robotics using Claude AI and Arduino (ESP32) for real-world automation and interaction with robots.
- **[Atlassian](https://github.com/sooperset/mcp-atlassian)** - Interact with Atlassian Cloud products (Confluence and Jira) including searching/reading Confluence spaces/pages, accessing Jira issues, and project metadata.
- **[Attestable MCP](https://github.com/co-browser/attestable-mcp-server)** - An MCP server running inside a trusted execution environment (TEE) via Gramine, showcasing remote attestation using [RA-TLS](https://gramine.readthedocs.io/en/stable/attestation.html). This allows an MCP client to verify the server before conencting.
- **[AWS](https://github.com/rishikavikondala/mcp-server-aws)** - Perform operations on your AWS resources using an LLM.
- **[AWS Athena](https://github.com/lishenxydlgzs/aws-athena-mcp)** - A MCP server for AWS Athena to run SQL queries on Glue Catalog.
- **[AWS Cost Explorer](https://github.com/aarora79/aws-cost-explorer-mcp-server)** - Optimize your AWS spend (including Amazon Bedrock spend) with this MCP server by examining spend across regions, services, instance types and foundation models ([demo video](https://www.youtube.com/watch?v=WuVOmYLRFmI&feature=youtu.be)).
- **[AWS Resources Operations](https://github.com/baryhuang/mcp-server-aws-resources-python)** - Run generated python code to securely query or modify any AWS resources supported by boto3.
- **[AWS S3](https://github.com/aws-samples/sample-mcp-server-s3)** - A sample MCP server for AWS S3 that flexibly fetches objects from S3 such as PDF documents.
- **[Azure ADX](https://github.com/pab1it0/adx-mcp-server)** - Query and analyze Azure Data Explorer databases.
- **[Azure DevOps](https://github.com/Vortiago/mcp-azure-devops)** - An MCP server that provides a bridge to Azure DevOps services, enabling AI assistants to query and manage work items.
- **[Baidu AI Search](https://github.com/baidubce/app-builder/tree/master/python/mcp_server/ai_search)** - Web search with Baidu Cloud's AI Search
- **[Base Free USDC Transfer](https://github.com/magnetai/mcp-free-usdc-transfer)** - Send USDC on [Base](https://base.org) for free using Claude AI! Built with [Coinbase CDP](https://docs.cdp.coinbase.com/mpc-wallet/docs/welcome).
* **[Basic Memory](https://github.com/basicmachines-co/basic-memory)** - Local-first knowledge management system that builds a semantic graph from Markdown files, enabling persistent memory across conversations with LLMs.
- **[BigQuery](https://github.com/LucasHild/mcp-server-bigquery)** (by LucasHild) - This server enables LLMs to inspect database schemas and execute queries on BigQuery.
- **[BigQuery](https://github.com/ergut/mcp-bigquery-server)** (by ergut) - Server implementation for Google BigQuery integration that enables direct BigQuery database access and querying capabilities
- **[Bing Web Search API](https://github.com/leehanchung/bing-search-mcp)** (by hanchunglee) - Server implementation for Microsoft Bing Web Search API.
- **[Bitable MCP](https://github.com/lloydzhou/bitable-mcp)** (by lloydzhou) - MCP server provides access to Lark Bitable through the Model Context Protocol. It allows users to interact with Bitable tables using predefined tools.
- **[Blender](https://github.com/ahujasid/blender-mcp)** (by ahujasid) - Blender integration allowing prompt enabled 3D scene creation, modeling and manipulation.
- **[BreakoutRoom](https://github.com/agree-able/room-mcp)** - Agents accomplishing goals together in p2p rooms 
- **[browser-use](https://github.com/co-browser/browser-use-mcp-server)** (by co-browser) - browser-use MCP server with dockerized playwright + chromium + vnc. supports stdio & resumable http.
- **[Bsc-mcp](https://github.com/TermiX-official/bsc-mcp)** The first MCP server that serves as the bridge between AI and BNB Chain, enabling AI agents to execute complex on-chain operations through seamless integration with the BNB Chain, including transfer, swap, launch, security check on any token and even more.
- **[Calculator](https://github.com/githejie/mcp-server-calculator)** - This server enables LLMs to use calculator for precise numerical calculations.
- **[CFBD API](https://github.com/lenwood/cfbd-mcp-server)** - An MCP server for the [College Football Data API](https://collegefootballdata.com/).
- **[ChatMCP](https://github.com/AI-QL/chat-mcp)** – An Open Source Cross-platform GUI Desktop application compatible with Linux, macOS, and Windows, enabling seamless interaction with MCP servers across dynamically selectable LLMs, by **[AIQL](https://github.com/AI-QL)**
- **[ChatSum](https://github.com/mcpso/mcp-server-chatsum)** - Query and Summarize chat messages with LLM. by [mcpso](https://mcp.so)
- **[Chess.com](https://github.com/pab1it0/chess-mcp)** - Access Chess.com player data, game records, and other public information through standardized MCP interfaces, allowing AI assistants to search and analyze chess information.
- **[Chroma](https://github.com/privetin/chroma)** - Vector database server for semantic document search and metadata filtering, built on Chroma
- **[ClaudePost](https://github.com/ZilongXue/claude-post)** - ClaudePost enables seamless email management for Gmail, offering secure features like email search, reading, and sending.
- **[ClickUp](https://github.com/TaazKareem/clickup-mcp-server)** - MCP server for ClickUp task management, supporting task creation, updates, bulk operations, and markdown descriptions.
- **[Cloudinary](https://github.com/felores/cloudinary-mcp-server)** - Cloudinary Model Context Protocol Server to upload media to Cloudinary and get back the media link and details.
- **[code-assistant](https://github.com/stippi/code-assistant)** - A coding assistant MCP server that allows to explore a code-base and make changes to code. Should be used with trusted repos only (insufficient protection against prompt injections).
- **[code-executor](https://github.com/bazinga012/mcp_code_executor)** - An MCP server that allows LLMs to execute Python code within a specified Conda environment.
- **[code-sandbox-mcp](https://github.com/Automata-Labs-team/code-sandbox-mcp)** - An MCP server to create secure code sandbox environment for executing code within Docker containers.
- **[consul-mcp](https://github.com/kocierik/consul-mcp-server)** - A consul MCP server for service management, health check and Key-Value Store
- **[cognee-mcp](https://github.com/topoteretes/cognee/tree/main/cognee-mcp)** - GraphRAG memory server with customizable ingestion, data processing and search
- **[coin_api_mcp](https://github.com/longmans/coin_api_mcp)** - Provides access to [coinmarketcap](https://coinmarketcap.com/) cryptocurrency data.
- **[CoinMarketCap](https://github.com/shinzo-labs/coinmarketcap-mcp)** - Implements the complete [CoinMarketCap](https://coinmarketcap.com/) API for accessing cryptocurrency market data, exchange information, and other blockchain-related metrics.
- **[Computer-Use - Remote MacOS Use](https://github.com/baryhuang/mcp-remote-macos-use)** - Open-source out-of-the-box alternative to OpenAI Operator, providing a full desktop experience and optimized for using remote macOS machines as autonomous AI agents.
- **[Contentful-mcp](https://github.com/ivo-toby/contentful-mcp)** - Read, update, delete, publish content in your [Contentful](https://contentful.com) space(s) from this MCP Server.
<<<<<<< HEAD
- **[mcp-containerd](https://github.com/jokemanfire/mcp-containerd)** - The containerd MCP implemented by Rust supports the operation of the CRI interface.
=======
- **[CreateveAI Nexus](https://github.com/spgoodman/createveai-nexus-server)** - Open-Source Bridge Between AI Agents and Enterprise Systems, with simple custom API plug-in capabilities (including close compatibility with ComfyUI nodes), support for Copilot Studio's MCP agent integations, and support for Azure deployment in secure environments with secrets stored in Azure Key Vault, as well as straightforward on-premises deployment.
>>>>>>> 6c0c97c0
- **[crypto-feargreed-mcp](https://github.com/kukapay/crypto-feargreed-mcp)**  -  Providing real-time and historical Crypto Fear & Greed Index data.
- **[crypto-indicators-mcp](https://github.com/kukapay/crypto-indicators-mcp)**  -  An MCP server providing a range of cryptocurrency technical analysis indicators and strategies.
- **[crypto-sentiment-mcp](https://github.com/kukapay/crypto-sentiment-mcp)**  -  An MCP server that delivers cryptocurrency sentiment analysis to AI agents.
- **[cryptopanic-mcp-server](https://github.com/kukapay/cryptopanic-mcp-server)** - Providing latest cryptocurrency news to AI agents, powered by CryptoPanic.
- **[Dappier](https://github.com/DappierAI/dappier-mcp)** - Connect LLMs to real-time, rights-cleared, proprietary data from trusted sources. Access specialized models for Real-Time Web Search, News, Sports, Financial Data, Crypto, and premium publisher content. Explore data models at [marketplace.dappier.com](https://marketplace.dappier.com/marketplace).
- **[Databricks](https://github.com/JordiNeil/mcp-databricks-server)** - Allows LLMs to run SQL queries, list and get details of jobs executions in a Databricks account.
- **[Datadog](https://github.com/GeLi2001/datadog-mcp-server)** - Datadog MCP Server for application tracing, monitoring, dashboard, incidents queries built on official datadog api.
- **[Data Exploration](https://github.com/reading-plus-ai/mcp-server-data-exploration)** - MCP server for autonomous data exploration on .csv-based datasets, providing intelligent insights with minimal effort. NOTE: Will execute arbitrary Python code on your machine, please use with caution!
- **[DaVinci Resolve](https://github.com/samuelgursky/davinci-resolve-mcp)** - MCP server integration for DaVinci Resolve providing powerful tools for video editing, color grading, media management, and project control.
- **[Dataset Viewer](https://github.com/privetin/dataset-viewer)** - Browse and analyze Hugging Face datasets with features like search, filtering, statistics, and data export
- **[DataWorks](https://github.com/aliyun/alibabacloud-dataworks-mcp-server)** - A Model Context Protocol (MCP) server that provides tools for AI, allowing it to interact with the [DataWorks](https://www.alibabacloud.com/help/en/dataworks/) Open API through a standardized interface. This implementation is based on the Alibaba Cloud Open API and enables AI agents to perform cloud resources operations seamlessly.
- **[DBHub](https://github.com/bytebase/dbhub/)** - Universal database MCP server connecting to MySQL, PostgreSQL, SQLite, DuckDB and etc.
- **[Deebo](https://github.com/snagasuri/deebo-prototype)** – Agentic debugging MCP server that helps AI coding agents delegate and fix hard bugs through isolated multi-agent hypothesis testing.
- **[Deep Research](https://github.com/reading-plus-ai/mcp-server-deep-research)** - Lightweight MCP server offering Grok/OpenAI/Gemini/Perplexity-style automated deep research exploration and structured reporting.
- **[DeepSeek MCP Server](https://github.com/DMontgomery40/deepseek-mcp-server)** - Model Context Protocol server integrating DeepSeek's advanced language models, in addition to [other useful API endpoints](https://github.com/DMontgomery40/deepseek-mcp-server?tab=readme-ov-file#features)
- **[Deepseek_R1](https://github.com/66julienmartin/MCP-server-Deepseek_R1)** - A Model Context Protocol (MCP) server implementation connecting Claude Desktop with DeepSeek's language models (R1/V3)
- **[deepseek-thinker-mcp](https://github.com/ruixingshi/deepseek-thinker-mcp)** - A MCP (Model Context Protocol) provider Deepseek reasoning content to MCP-enabled AI Clients, like Claude Desktop. Supports access to Deepseek's thought processes from the Deepseek API service or from a local Ollama server.
- **[Descope](https://github.com/descope-sample-apps/descope-mcp-server)** - An MCP server to integrate with [Descope](https://descope.com) to search audit logs, manage users, and more.
- **[DevDb](https://github.com/damms005/devdb-vscode?tab=readme-ov-file#mcp-configuration)** - An MCP server that runs right inside the IDE, for connecting to MySQL, Postgres, SQLite, and MSSQL databases.
- **[Dicom](https://github.com/ChristianHinge/dicom-mcp)** - An MCP server to query and retrieve medical images and for parsing and reading dicom-encapsulated documents (pdf etc.). 
- **[Dify](https://github.com/YanxingLiu/dify-mcp-server)** - A simple implementation of an MCP server for dify workflows.
- **[Discord](https://github.com/v-3/discordmcp)** - A MCP server to connect to Discord guilds through a bot and read and write messages in channels
- **[Discord](https://github.com/SaseQ/discord-mcp)** - A MCP server, which connects to Discord through a bot, and provides comprehensive integration with Discord.
- **[Discord](https://github.com/Klavis-AI/klavis/tree/main/mcp_servers/discord)** - For Discord API integration by Klavis AI
- **[Discourse](https://github.com/AshDevFr/discourse-mcp-server)** - A MCP server to search Discourse posts on a Discourse forum.
- **[Docker](https://github.com/ckreiling/mcp-server-docker)** - Integrate with Docker to manage containers, images, volumes, and networks.
- **[DPLP](https://github.com/szeider/mcp-dblp)**  - Searches the [DBLP](https://dblp.org) computer science bibliography database.
- **[Drupal](https://github.com/Omedia/mcp-server-drupal)** - Server for interacting with [Drupal](https://www.drupal.org/project/mcp) using STDIO transport layer.
- **[dune-analytics-mcp](https://github.com/kukapay/dune-analytics-mcp)** -  A mcp server that bridges Dune Analytics data to AI agents.
- **[EdgeOne Pages MCP](https://github.com/TencentEdgeOne/edgeone-pages-mcp)** - An MCP service for deploying HTML content to EdgeOne Pages and obtaining a publicly accessible URL.
- **[Edwin](https://github.com/edwin-finance/edwin/tree/main/examples/mcp-server)** - MCP server for edwin SDK - enabling AI agents to interact with DeFi protocols across EVM, Solana and other blockchains.
- **[Elasticsearch](https://github.com/cr7258/elasticsearch-mcp-server)** - MCP server implementation that provides Elasticsearch interaction.
- **[ElevenLabs](https://github.com/mamertofabian/elevenlabs-mcp-server)** - A server that integrates with ElevenLabs text-to-speech API capable of generating full voiceovers with multiple voices.
- **[Email](https://github.com/Shy2593666979/mcp-server-email)** - This server enables users to send emails through various email providers, including Gmail, Outlook, Yahoo, Sina, Sohu, 126, 163, and QQ Mail. It also supports attaching files from specified directories, making it easy to upload attachments along with the email content.
- **[Ergo Blockchain MCP](https://github.com/marctheshark3/ergo-mcp)** -An MCP server to integrate Ergo Blockchain Node and Explorer APIs for checking address balances, analyzing transactions, viewing transaction history, performing forensic analysis of addresses, searching for tokens, and monitoring network status.
- **[Eunomia](https://github.com/whataboutyou-ai/eunomia-MCP-server)** - Extension of the Eunomia framework that connects Eunomia instruments with MCP servers
- **[EVM MCP Server](https://github.com/mcpdotdirect/evm-mcp-server)** - Comprehensive blockchain services for 30+ EVM networks, supporting native tokens, ERC20, NFTs, smart contracts, transactions, and ENS resolution.
- **[Everything Search](https://github.com/mamertofabian/mcp-everything-search)** - Fast file searching capabilities across Windows (using [Everything SDK](https://www.voidtools.com/support/everything/sdk/)), macOS (using mdfind command), and Linux (using locate/plocate command).
- **[Excel](https://github.com/haris-musa/excel-mcp-server)** - Excel manipulation including data reading/writing, worksheet management, formatting, charts, and pivot table.
- **[Fantasy PL](https://github.com/rishijatia/fantasy-pl-mcp)** - Give your coding agent direct access to up-to date Fantasy Premier League data
- **[fastn.ai – Unified API MCP Server](https://github.com/fastnai/mcp-fastn)** - A remote, dynamic MCP server with a unified API that connects to 1,000+ tools, actions, and workflows, featuring built-in authentication and monitoring.
- **[Federal Reserve Economic Data (FRED)](https://github.com/stefanoamorelli/fred-mcp-server)** (by Stefano Amorelli) - Community developed MCP server to interact with the Federal Reserve Economic Data.
- **[FDIC BankFind MCP Server - (Unofficial)](https://github.com/clafollett/fdic-bank-find-mcp-server)** - The is a MCPserver that brings the power of FDIC BankFind APIs straight to your AI tools and workflows. Structured U.S. banking data, delivered with maximum vibes. 😎📊
- **[Fetch](https://github.com/zcaceres/fetch-mcp)** - A server that flexibly fetches HTML, JSON, Markdown, or plaintext.
- **[Fingertip](https://github.com/fingertip-com/fingertip-mcp)** - MCP server for Fingertip.com to search and create new sites.
- **[Figma](https://github.com/GLips/Figma-Context-MCP)** - Give your coding agent direct access to Figma file data, helping it one-shot design implementation.
- **[Firebase](https://github.com/gannonh/firebase-mcp)** - Server to interact with Firebase services including Firebase Authentication, Firestore, and Firebase Storage.
- **[FireCrawl](https://github.com/vrknetha/mcp-server-firecrawl)** - Advanced web scraping with JavaScript rendering, PDF support, and smart rate limiting
- **[FlightRadar24](https://github.com/sunsetcoder/flightradar24-mcp-server)** - A Claude Desktop MCP server that helps you track flights in real-time using Flightradar24 data.
- **[freqtrade-mcp](https://github.com/kukapay/freqtrade-mcp)** - An MCP server that integrates with the Freqtrade cryptocurrency trading bot.
- **[Ghost](https://github.com/MFYDev/ghost-mcp)** - A Model Context Protocol (MCP) server for interacting with Ghost CMS through LLM interfaces like Claude.
- **[Git](https://github.com/geropl/git-mcp-go)** - Allows LLM to interact with a local git repository, incl. optional push support.
- **[Github Actions](https://github.com/ko1ynnky/github-actions-mcp-server)** - A Model Context Protocol (MCP) server for interacting with Github Actions.
- **[GitHub Enterprise MCP](https://github.com/ddukbg/github-enterprise-mcp)** - A Model Context Protocol (MCP) server for interacting with GitHub Enterprise.
- **[Glean](https://github.com/longyi1207/glean-mcp-server)** - A server that uses Glean API to search and chat.
- **[Gmail](https://github.com/GongRzhe/Gmail-MCP-Server)** - A Model Context Protocol (MCP) server for Gmail integration in Claude Desktop with auto authentication support.
- **[Gmail Headless](https://github.com/baryhuang/mcp-headless-gmail)** - Remote hostable MCP server that can get and send Gmail messages without local credential or file system setup.
- **[Goal Story](https://github.com/hichana/goalstory-mcp)** - a Goal Tracker and Visualization Tool for personal and professional development.
- **[GOAT](https://github.com/goat-sdk/goat/tree/main/typescript/examples/by-framework/model-context-protocol)** - Run more than +200 onchain actions on any blockchain including Ethereum, Solana and Base.
- **[Godot](https://github.com/Coding-Solo/godot-mcp)** - A MCP server providing comprehensive Godot engine integration for project editing, debugging, and scene management.
- **[Golang Filesystem Server](https://github.com/mark3labs/mcp-filesystem-server)** - Secure file operations with configurable access controls built with Go!
- **[Goodnews](https://github.com/VectorInstitute/mcp-goodnews)** - A simple MCP server that delivers curated positive and uplifting news stories.
- **[Google Calendar](https://github.com/v-3/google-calendar)** - Integration with Google Calendar to check schedules, find time, and add/delete events
- **[Google Calendar](https://github.com/nspady/google-calendar-mcp)** - Google Calendar MCP Server for managing Google calendar events. Also supports searching for events by attributes like title and location.
- **[Google Custom Search](https://github.com/adenot/mcp-google-search)** - Provides Google Search results via the Google Custom Search API
- **[Google Sheets](https://github.com/xing5/mcp-google-sheets)** - Access and editing data to your Google Sheets.
- **[Google Sheets](https://github.com/rohans2/mcp-google-sheets)** - A MCP Server written in TypeScript to access and edit data in your Google Sheets.
- **[Google Tasks](https://github.com/zcaceres/gtasks-mcp)** - Google Tasks API Model Context Protocol Server.
- **[Google Vertex AI Search](https://github.com/ubie-oss/mcp-vertexai-search)** - Provides Google Vertex AI Search results by grounding a Gemini model with your own private data
- **[GraphQL Schema](https://github.com/hannesj/mcp-graphql-schema)** - Allow LLMs to explore large GraphQL schemas without bloating the context.
- **[HDW LinkedIn](https://github.com/horizondatawave/hdw-mcp-server)** - Access to profile data and management of user account with [HorizonDataWave.ai](https://horizondatawave.ai/).
- **[Heurist Mesh Agent](https://github.com/heurist-network/heurist-mesh-mcp-server)** - Access specialized web3 AI agents for blockchain analysis, smart contract security, token metrics, and blockchain interactions through the [Heurist Mesh network](https://github.com/heurist-network/heurist-agent-framework/tree/main/mesh).
- **[Holaspirit](https://github.com/syucream/holaspirit-mcp-server)** - Interact with [Holaspirit](https://www.holaspirit.com/).
- **[Home Assistant](https://github.com/tevonsb/homeassistant-mcp)** - Interact with [Home Assistant](https://www.home-assistant.io/) including viewing and controlling lights, switches, sensors, and all other Home Assistant entities.
- **[Home Assistant](https://github.com/voska/hass-mcp)** - Docker-ready MCP server for Home Assistant with entity management, domain summaries, automation support, and guided conversations. Includes pre-built container images for easy installation.
- **[HubSpot](https://github.com/buryhuang/mcp-hubspot)** - HubSpot CRM integration for managing contacts and companies. Create and retrieve CRM data directly through Claude chat.
- **[HuggingFace Spaces](https://github.com/evalstate/mcp-hfspace)** - Server for using HuggingFace Spaces, supporting Open Source Image, Audio, Text Models and more. Claude Desktop mode for easy integration.
- **[Human-In-the-Loop](https://github.com/GongRzhe/Human-In-the-Loop-MCP-Server)** - A powerful MCP Server that enables AI assistants like Claude to interact with humans through intuitive GUI dialogs. This server bridges the gap between automated AI processes and human decision-making by providing real-time user input tools, choices, confirmations, and feedback mechanisms.
- **[Hyperliquid](https://github.com/mektigboy/server-hyperliquid)** - An MCP server implementation that integrates the Hyperliquid SDK for exchange data.
- **[hyprmcp](https://github.com/stefanoamorelli/hyprmcp)** (by Stefano Amorelli) - Lightweight MCP server for `hyprland`.
- **[iFlytek Workflow](https://github.com/iflytek/ifly-workflow-mcp-server)** - Connect to iFlytek Workflow via the MCP server and run your own Agent.
- **[Image Generation](https://github.com/GongRzhe/Image-Generation-MCP-Server)** - This MCP server provides image generation capabilities using the Replicate Flux model.
- **[InfluxDB](https://github.com/idoru/influxdb-mcp-server)** - Run queries against InfluxDB OSS API v2.
- **[Inoyu](https://github.com/sergehuber/inoyu-mcp-unomi-server)** - Interact with an Apache Unomi CDP customer data platform to retrieve and update customer profiles
- **[interactive-mcp](https://github.com/ttommyth/interactive-mcp)** - Enables interactive LLM workflows by adding local user prompts and chat capabilities directly into the MCP loop.
- **[Intercom](https://github.com/raoulbia-ai/mcp-server-for-intercom)** - An MCP-compliant server for retrieving customer support tickets from Intercom. This tool enables AI assistants like Claude Desktop and Cline to access and analyze your Intercom support tickets.
- **[iOS Simulator](https://github.com/InditexTech/mcp-server-simulator-ios-idb)** - A Model Context Protocol (MCP) server that enables LLMs to interact with iOS simulators (iPhone, iPad, etc.) through natural language commands.
- **[iTerm MCP](https://github.com/ferrislucas/iterm-mcp)** - Integration with iTerm2 terminal emulator for macOS, enabling LLMs to execute and monitor terminal commands.
- [iTerm MCP Server](https://github.com/rishabkoul/iTerm-MCP-Server) - A Model Context Protocol (MCP) server implementation for iTerm2 terminal integration. Able to manage multiple iTerm Sessions
- **[JavaFX](https://github.com/mcpso/mcp-server-javafx)** - Make drawings using a JavaFX canvas
- **[JDBC](https://github.com/quarkiverse/quarkus-mcp-servers/tree/main/jdbc)** - Connect to any JDBC-compatible database and query, insert, update, delete, and more. Supports MySQL, PostgreSQL, Oracle, SQL Server, sqllite and [more](https://github.com/quarkiverse/quarkus-mcp-servers/tree/main/jdbc#supported-jdbc-variants).
- **[JMeter](https://github.com/QAInsights/jmeter-mcp-server)** - Run load testing using Apache JMeter via MCP-compliant tools.
- **[JSON](https://github.com/GongRzhe/JSON-MCP-Server)** - JSON handling and processing server with advanced query capabilities using JSONPath syntax and support for array, string, numeric, and date operations.
- **[Jupyter Notebook](https://github.com/jjsantos01/jupyter-notebook-mcp)** - connects Jupyter Notebook to Claude AI, allowing Claude to directly interact with and control Jupyter Notebooks. This integration enables AI-assisted code execution, data analysis, visualization, and more.
- **[jupiter-mcp](https://github.com/kukapay/jupiter-mcp)** - An MCP server for executing token swaps on the Solana blockchain using Jupiter's new Ultra API.
- **[k8s-multicluster-mcp](https://github.com/razvanmacovei/k8s-multicluster-mcp)** - An MCP server for interact with multiple Kubernetes clusters simultaneously using multiple kubeconfig files.
- **[KiCad MCP](https://github.com/lamaalrajih/kicad-mcp)** - MCP server for KiCad on Mac, Windows, and Linux.
- **[Keycloak MCP](https://github.com/ChristophEnglisch/keycloak-model-context-protocol)** - This MCP server enables natural language interaction with Keycloak for user and realm management including creating, deleting, and listing users and realms.
- **[Kibana MCP](https://github.com/TocharianOU/mcp-server-kibana.git)** (by TocharianOU) - A community-maintained MCP server implementation that allows any MCP-compatible client to access and manage Kibana instances through natural language or programmatic requests.
- **[Kibela](https://github.com/kiwamizamurai/mcp-kibela-server)** (by kiwamizamurai) - Interact with Kibela API.
- **[kintone](https://github.com/macrat/mcp-server-kintone)** - Manage records and apps in [kintone](https://kintone.com) through LLM tools.
- **[Kong Konnect](https://github.com/Kong/mcp-konnect)** - A Model Context Protocol (MCP) server for interacting with Kong Konnect APIs, allowing AI assistants to query and analyze Kong Gateway configurations, traffic, and analytics.
- **[Kubernetes](https://github.com/Flux159/mcp-server-kubernetes)** - Connect to Kubernetes cluster and manage pods, deployments, and services.
- **[Kubernetes and OpenShift](https://github.com/manusa/kubernetes-mcp-server)** - A powerful Kubernetes MCP server with additional support for OpenShift. Besides providing CRUD operations for any Kubernetes resource, this server provides specialized tools to interact with your cluster.
- **[Langflow-DOC-QA-SERVER](https://github.com/GongRzhe/Langflow-DOC-QA-SERVER)** - A Model Context Protocol server for document Q&A powered by Langflow. It demonstrates core MCP concepts by providing a simple interface to query documents through a Langflow backend.
- **[Lark(Feishu)](https://github.com/kone-net/mcp_server_lark)** - A Model Context Protocol(MCP) server for Lark(Feishu) sheet, message, doc and etc.
- **[Lightdash](https://github.com/syucream/lightdash-mcp-server)** - Interact with [Lightdash](https://www.lightdash.com/), a BI tool.
- **[lsp-mcp](https://github.com/Tritlo/lsp-mcp)** - Interact with Language Servers usint the Language Server Protocol to provide additional context information via hover, code actions and completions.
- **[Linear](https://github.com/tacticlaunch/mcp-linear)** - Interact with Linear project management system.
- **[Linear](https://github.com/jerhadf/linear-mcp-server)** - Allows LLM to interact with Linear's API for project management, including searching, creating, and updating issues.
- **[Linear (Go)](https://github.com/geropl/linear-mcp-go)** - Allows LLM to interact with Linear's API via a single static binary.
- **[LINE](https://github.com/amornpan/py-mcp-line)** (by amornpan) - Implementation for LINE Bot integration that enables Language Models to read and analyze LINE conversations through a standardized interface. Features asynchronous operation, comprehensive logging, webhook event handling, and support for various message types.
- **[LlamaCloud](https://github.com/run-llama/mcp-server-llamacloud)** (by marcusschiesser) - Integrate the data stored in a managed index on [LlamaCloud](https://cloud.llamaindex.ai/)
- **[lldb-mcp](https://github.com/stass/lldb-mcp)** - A Model Context Protocol server for LLDB that provides LLM-driven debugging.
- **[llm-context](https://github.com/cyberchitta/llm-context.py)** - Provides a repo-packing MCP tool with configurable profiles that specify file inclusion/exclusion patterns and optional prompts.
- **[LottieFiles](https://github.com/junmer/mcp-server-lottiefiles)** - Searching and retrieving Lottie animations from [LottieFiles](https://lottiefiles.com/)
- **[lucene-mcp-server](https://github.com/VivekKumarNeu/MCP-Lucene-Server)** - spring boot server using Lucene for fast document search and management.
- **[mac-messages-mcp](https://github.com/carterlasalle/mac_messages_mcp)** - An MCP server that securely interfaces with your iMessage database via the Model Context Protocol (MCP), allowing LLMs to query and analyze iMessage conversations. It includes robust phone number validation, attachment processing, contact management, group chat handling, and full support for sending and receiving messages.
- **[MalwareBazaar_MCP](https://github.com/mytechnotalent/MalwareBazaar_MCP)** (by Kevin Thomas) - An AI-driven MCP server that autonomously interfaces with MalwareBazaar, delivering real-time threat intel and sample metadata for authorized cybersecurity research workflows.
- **[MariaDB](https://github.com/abel9851/mcp-server-mariadb)** - MariaDB database integration with configurable access controls in Python.
- **[Markdown2doc](https://github.com/Klavis-AI/klavis/tree/main/mcp_servers/pandoc)** - Convert between various file formats using Pandoc
- **[Markitdown](https://github.com/Klavis-AI/klavis/tree/main/mcp_servers/markitdown)** - Convert files to Markdown
- **[Maton](https://github.com/maton-ai/agent-toolkit/tree/main/modelcontextprotocol)** - Connect to your SaaS tools like HubSpot, Salesforce, and more.
- **[MCP Compass](https://github.com/liuyoshio/mcp-compass)** - Suggest the right MCP server for your needs
- **[MCP Create](https://github.com/tesla0225/mcp-create)** - A dynamic MCP server management service that creates, runs, and manages Model Context Protocol servers on-the-fly.
- **[MCP Installer](https://github.com/anaisbetts/mcp-installer)** - This server is a server that installs other MCP servers for you.
- **[mcp-k8s-go](https://github.com/strowk/mcp-k8s-go)** - Golang-based Kubernetes server for MCP to browse pods and their logs, events, namespaces and more. Built to be extensible.
- **[mcp-local-rag](https://github.com/nkapila6/mcp-local-rag)** - "primitive" RAG-like web search model context protocol (MCP) server that runs locally using Google's MediaPipe Text Embedder and DuckDuckGo Search. ✨ no APIs required ✨.
- **[mcp-proxy](https://github.com/sparfenyuk/mcp-proxy)** - Connect to MCP servers that run on SSE transport, or expose stdio servers as an SSE server.
- **[MCP Proxy Server](https://github.com/TBXark/mcp-proxy)** - An MCP proxy server that aggregates and serves multiple MCP resource servers through a single HTTP server.
- **[mcp-salesforce](https://github.com/lciesielski/mcp-salesforce-example)** - MCP server with basic demonstration of interactions with your Salesforce instance
- **[MCP Server Creator](https://github.com/GongRzhe/MCP-Server-Creator)** - A powerful Model Context Protocol (MCP) server that creates other MCP servers! This meta-server provides tools for dynamically generating FastMCP server configurations and Python code.
- **[mem0-mcp](https://github.com/mem0ai/mem0-mcp)** - A Model Context Protocol server for Mem0, which helps with managing coding preferences.
- **[Membase](https://github.com/unibaseio/membase-mcp)** - Save and query your agent memory in distributed way by Membase.
- **[MetaTrader MCP](https://github.com/ariadng/metatrader-mcp-server)** - Enable AI LLMs to execute trades using MetaTrader 5 platform.
- **[Metricool MCP](https://github.com/metricool/mcp-metricool)** - A Model Context Protocol server that integrates with Metricool's social media analytics platform to retrieve performance metrics and schedule content across networks like Instagram, Facebook, Twitter, LinkedIn, TikTok and YouTube.
- **[MSSQL](https://github.com/aekanun2020/mcp-server/)** - MSSQL database integration with configurable access controls and schema inspection
- **[MSSQL](https://github.com/JexinSam/mssql_mcp_server)** (by jexin) - MCP Server for MSSQL database in Python
- **[MSSQL-Python](https://github.com/amornpan/py-mcp-mssql)** (by amornpan) - A read-only Python implementation for MSSQL database access with enhanced security features, configurable access controls, and schema inspection capabilities. Focuses on safe database interaction through Python ecosystem.
- **[MSSQL-MCP](https://github.com/daobataotie/mssql-mcp)** (by daobataotie) - MSSQL MCP that refer to the official website's SQLite MCP for modifications to adapt to MSSQL
- **[Markdownify](https://github.com/zcaceres/mcp-markdownify-server)** - MCP to convert almost anything to Markdown (PPTX, HTML, PDF, Youtube Transcripts and more)
- **[Microsoft Teams](https://github.com/InditexTech/mcp-teams-server)** - MCP server that integrates Microsoft Teams messaging (read, post, mention, list members and threads) 
- **[Mifos X](https://github.com/openMF/mcp-mifosx)** - A MCP server for the Mifos X Open Source Banking useful for managing clients, loans, savings, shares, financial transactions and generating financial reports.
- **[Mikrotik](https://github.com/jeff-nasseri/mikrotik-mcp)** - Mikrotik MCP server which cover networking operations (IP, DHCP, Firewall, etc) 
- **[Mindmap](https://github.com/YuChenSSR/mindmap-mcp-server)** (by YuChenSSR) - A server that generates mindmaps from input containing markdown code.
- **[Minima](https://github.com/dmayboroda/minima)** - MCP server for RAG on local files
- **[Mobile MCP](https://github.com/mobile-next/mobile-mcp)** (by Mobile Next) - MCP server for Mobile(iOS/Android) automation, app scraping and development using physical devices or simulators/emulators.
- **[MongoDB](https://github.com/kiliczsh/mcp-mongo-server)** - A Model Context Protocol Server for MongoDB.
- **[MongoDB Lens](https://github.com/furey/mongodb-lens)** - Full Featured MCP Server for MongoDB Databases.
- **[Monday.com](https://github.com/sakce/mcp-server-monday)** - MCP Server to interact with Monday.com boards and items.
- **[Morningstar](https://github.com/Morningstar/morningstar-mcp-server)** - MCP Server to interact with Morningstar Research, Editorial and Datapoints
- **[Multicluster-MCP-Sever](https://github.com/yanmxa/multicluster-mcp-server)** - The gateway for GenAI systems to interact with multiple Kubernetes clusters.
- **[Multi-Model Advisor](https://github.com/YuChenSSR/multi-ai-advisor-mcp)** - A Model Context Protocol (MCP) server that orchestrates queries across multiple Ollama models, synthesizing their insights to deliver a comprehensive and multifaceted AI perspective on any given query.
- **[MySQL](https://github.com/benborla/mcp-server-mysql)** (by benborla) - MySQL database integration in NodeJS with configurable access controls and schema inspection
- **[MySQL](https://github.com/designcomputer/mysql_mcp_server)** (by DesignComputer) - MySQL database integration in Python with configurable access controls and schema inspection
- **[n8n](https://github.com/leonardsellem/n8n-mcp-server)** - This MCP server provides tools and resources for AI assistants to manage n8n workflows and executions, including listing, creating, updating, and deleting workflows, as well as monitoring their execution status.
- **[NASA](https://github.com/ProgramComputer/NASA-MCP-server)** (by ProgramComputer) - Access to a unified gateway of NASA's data sources including but not limited to APOD, NEO, EPIC, GIBS.
- **[Nasdaq Data Link](https://github.com/stefanoamorelli/nasdaq-data-link-mcp)** (by stefanoamorelli) - An MCP server to access, explore, and interact with Nasdaq Data Link's extensive and valuable financial and economic datasets.
- **[National Parks](https://github.com/KyrieTangSheng/mcp-server-nationalparks)** - The server provides latest information of park details, alerts, visitor centers, campgrounds, hiking trails, and events for U.S. National Parks.
- **[NAVER](https://github.com/pfldy2850/py-mcp-naver)** (by pfldy2850) - This MCP server provides tools to interact with various Naver services, such as searching blogs, news, books, and more.
- **[NBA](https://github.com/Taidgh-Robinson/nba-mcp-server)** - This MCP server provides tools to fetch recent and historical NBA games including basic and advanced statistics.
- **[NS Travel Information](https://github.com/r-huijts/ns-mcp-server)** - Access Dutch Railways (NS) real-time train travel information and disruptions through the official NS API.
- **[Neo4j](https://github.com/da-okazaki/mcp-neo4j-server)** - A community built server that interacts with Neo4j Graph Database.
- **[Neovim](https://github.com/bigcodegen/mcp-neovim-server)** - An MCP Server for your Neovim session.
- **[nomad-mcp](https://github.com/kocierik/mcp-nomad)** - A server that provides a set of tools for managing Nomad clusters through the MCP.
- **[Notion](https://github.com/suekou/mcp-notion-server)** (by suekou) - Interact with Notion API.
- **[Notion](https://github.com/v-3/notion-server)** (by v-3) - Notion MCP integration. Search, Read, Update, and Create pages through Claude chat.
- **[ntfy-mcp](https://github.com/teddyzxcv/ntfy-mcp)** (by teddyzxcv) - The MCP server that keeps you informed by sending the notification on phone using ntfy
- **[ntfy-me-mcp](https://github.com/gitmotion/ntfy-me-mcp)** (by gitmotion) - An ntfy MCP server for sending/fetching ntfy notifications to your self-hosted ntfy server from AI Agents 📤 (supports secure token auth & more - use with npx or docker!)
- **[oatpp-mcp](https://github.com/oatpp/oatpp-mcp)** - C++ MCP integration for Oat++. Use [Oat++](https://oatpp.io) to build MCP servers.
- **[Obsidian Markdown Notes](https://github.com/calclavia/mcp-obsidian)** - Read and search through your Obsidian vault or any directory containing Markdown notes
- **[obsidian-mcp](https://github.com/StevenStavrakis/obsidian-mcp)** - (by Steven Stavrakis) An MCP server for Obsidian.md with tools for searching, reading, writing, and organizing notes.
- **[OceanBase](https://github.com/yuanoOo/oceanbase_mcp_server)** - (by yuanoOo) A Model Context Protocol (MCP) server that enables secure interaction with OceanBase databases.
- **[Office-PowerPoint-MCP-Server](https://github.com/GongRzhe/Office-PowerPoint-MCP-Server)** - A Model Context Protocol (MCP) server for creating, reading, and manipulating Microsoft PowerPoint documents.
- **[Office-Visio-MCP-Server](https://github.com/GongRzhe/Office-Visio-MCP-Server)** - A Model Context Protocol (MCP) server for creating, reading, and manipulating Microsoft Visio documents.
- **[Office-Word-MCP-Server](https://github.com/GongRzhe/Office-Word-MCP-Server)** - A Model Context Protocol (MCP) server for creating, reading, and manipulating Microsoft Word documents. 
- **[Okta](https://github.com/kapilduraphe/okta-mcp-server)** - Interact with Okta API.
- **[OneNote](https://github.com/rajvirtual/MCP-Servers/tree/master/onenote)** - (by Rajesh Vijay) An MCP server that connects to Microsoft OneNote using the Microsoft Graph API. Reading notebooks, sections, and pages from OneNote,Creating new notebooks, sections, and pages in OneNote.
- **[OpenAI WebSearch MCP](https://github.com/ConechoAI/openai-websearch-mcp)** - This is a Python-based MCP server that provides OpenAI `web_search` build-in tool.
- **[OpenAPI](https://github.com/snaggle-ai/openapi-mcp-server)** - Interact with [OpenAPI](https://www.openapis.org/) APIs.
- **[OpenAPI AnyApi](https://github.com/baryhuang/mcp-server-any-openapi)** - Interact with large [OpenAPI](https://www.openapis.org/) docs using built-in semantic search for endpoints. Allows for customizing the MCP server prefix.
- **[OpenAPI Schema](https://github.com/hannesj/mcp-openapi-schema)** - Allow LLMs to explore large [OpenAPI](https://www.openapis.org/) schemas without bloating the context.
- **[OpenCTI](https://github.com/Spathodea-Network/opencti-mcp)** - Interact with OpenCTI platform to retrieve threat intelligence data including reports, indicators, malware and threat actors.
- **[OpenDota](https://github.com/asusevski/opendota-mcp-server)** - Interact with OpenDota API to retrieve Dota 2 match data, player statistics, and more.
- **[OpenRPC](https://github.com/shanejonas/openrpc-mpc-server)** - Interact with and discover JSON-RPC APIs via [OpenRPC](https://open-rpc.org).
- **[OpenWeather](https://github.com/mschneider82/mcp-openweather)** - Interact with the free openweathermap API to get the current and forecast weather for a location.
- **[Open Strategy Partners Marketing Tools](https://github.com/open-strategy-partners/osp_marketing_tools)** - Content editing codes, value map, and positioning tools for product marketing.
- **[Oura Ring](https://github.com/rajvirtual/oura-mcp-server)** (by Rajesh Vijay) - MCP Server to access and analyze your Oura Ring data. It provides a structured way to fetch and understand your health metrics.
- **[Outline](https://github.com/Vortiago/mcp-outline)** - MCP Server to interact with [Outline](https://www.getoutline.com) knowledge base to search, read, create, and manage documents and their content, access collections, add comments, and manage document backlinks.
- **[pancakeswap-poolspy-mcp](https://github.com/kukapay/pancakeswap-poolspy-mcp)** - An MCP server that tracks newly created liquidity pools on Pancake Swap.
- **[Pandoc](https://github.com/vivekVells/mcp-pandoc)** - MCP server for seamless document format conversion using Pandoc, supporting Markdown, HTML, PDF, DOCX (.docx), csv and more.
- **[Paradex MCP](https://github.com/sv/mcp-paradex-py)** - MCP native server for interacting with Paradex platform, including fully features trading.
- **[Phone MCP](https://github.com/hao-cyber/phone-mcp)** - 📱 A powerful plugin that lets you control your Android phone. Enables AI agents to perform complex tasks like automatically playing music based on weather or making calls and sending texts.
- **[PIF](https://github.com/hungryrobot1/MCP-PIF)** - A Personal Intelligence Framework (PIF), providing tools for file operations, structured reasoning, and journal-based documentation to support continuity and evolving human-AI collaboration across sessions.
- **[Pinecone](https://github.com/sirmews/mcp-pinecone)** - MCP server for searching and uploading records to Pinecone. Allows for simple RAG features, leveraging Pinecone's Inference API.
- **[Placid.app](https://github.com/felores/placid-mcp-server)** - Generate image and video creatives using Placid.app templates
- **[Plane](https://github.com/kelvin6365/plane-mcp-server)** - This MCP Server will help you to manage projects and issues through Plane's API
- **[Playwright](https://github.com/executeautomation/mcp-playwright)** - This MCP Server will help you run browser automation and webscraping using Playwright
- **[Postman](https://github.com/shannonlal/mcp-postman)** - MCP server for running Postman Collections locally via Newman. Allows for simple execution of Postman Server and returns the results of whether the collection passed all the tests.
- **[Prefect](https://github.com/allen-munsch/mcp-prefect)** - MCP Server for workflow orchestration and ELT/ETL with Prefect Server, and Prefect Cloud [https://www.prefect.io/] using the `prefect` python client.
- **[Productboard](https://github.com/kenjihikmatullah/productboard-mcp)** - Integrate the Productboard API into agentic workflows via MCP.
- **[Prometheus](https://github.com/pab1it0/prometheus-mcp-server)** - Query and analyze Prometheus - open-source monitoring system.
- **[PubChem](https://github.com/sssjiang/pubchem_mcp_server)** - extract drug information from pubchem API.
- **[Pulumi](https://github.com/dogukanakkaya/pulumi-mcp-server)** - MCP Server to Interact with Pulumi API, creates and lists Stacks
- **[Puppeteer vision](https://github.com/djannot/puppeteer-vision-mcp)** - Use Puppeteer to browse a webpage and return a high quality Markdown. Use AI vision capabilities to handle cookies, captchas, and other interactive elements automatically.
- **[Pushover](https://github.com/ashiknesin/pushover-mcp)** - Send instant notifications to your devices using [Pushover.net](https://pushover.net/)
- **[Quarkus](https://github.com/quarkiverse/quarkus-mcp-servers)** - MCP servers for the Quarkus Java framework.
- **[QGIS](https://github.com/jjsantos01/qgis_mcp)** - connects QGIS to Claude AI through the MCP. This integration enables prompt-assisted project creation, layer loading, code execution, and more.
- **[QuickChart](https://github.com/GongRzhe/Quickchart-MCP-Server)** - A Model Context Protocol server for generating charts using QuickChart.io
- **[Qwen_Max](https://github.com/66julienmartin/MCP-server-Qwen_Max)** - A Model Context Protocol (MCP) server implementation for the Qwen models.
- **[RabbitMQ](https://github.com/kenliao94/mcp-server-rabbitmq)** - The MCP server that interacts with RabbitMQ to publish and consume messages.
- **[RAG Web Browser](https://github.com/apify/mcp-server-rag-web-browser)** An MCP server for Apify's open-source RAG Web Browser [Actor](https://apify.com/apify/rag-web-browser) to perform web searches, scrape URLs, and return content in Markdown.
- **[Raindrop.io](https://github.com/hiromitsusasaki/raindrop-io-mcp-server)** - An integration that allows LLMs to interact with Raindrop.io bookmarks using the Model Context Protocol (MCP).
- **[Reaper](https://github.com/dschuler36/reaper-mcp-server)** - Interact with your [Reaper](https://www.reaper.fm/) (Digital Audio Workstation) projects.
- **[Redis](https://github.com/GongRzhe/REDIS-MCP-Server)** - Redis database operations and caching microservice server with support for key-value operations, expiration management, and pattern-based key listing.
- **[Redis](https://github.com/prajwalnayak7/mcp-server-redis)** MCP server to interact with Redis Server, AWS Memory DB, etc for caching or other use-cases where in-memory and key-value based storage is appropriate
- **[Rememberizer AI](https://github.com/skydeckai/mcp-server-rememberizer)** - An MCP server designed for interacting with the Rememberizer data source, facilitating enhanced knowledge retrieval.
- **[Replicate](https://github.com/deepfates/mcp-replicate)** - Search, run and manage machine learning models on Replicate through a simple tool-based interface. Browse models, create predictions, track their status, and handle generated images.
- **[Resend](https://github.com/Klavis-AI/klavis/tree/main/mcp_servers/resend)** - Send email using Resend services
- **[Rquest](https://github.com/xxxbrian/mcp-rquest)** - An MCP server providing realistic browser-like HTTP request capabilities with accurate TLS/JA3/JA4 fingerprints for bypassing anti-bot measures.
- **[Rijksmuseum](https://github.com/r-huijts/rijksmuseum-mcp)** - Interface with the Rijksmuseum API to search artworks, retrieve artwork details, access image tiles, and explore user collections.
- **[Riot Games](https://github.com/jifrozen0110/mcp-riot)** - MCP server for League of Legends – fetch player info, ranks, champion stats, and match history via Riot API.
- **[Salesforce MCP](https://github.com/salesforce-mcp/salesforce-mcp)** -  Salesforce MCP server. Supports cloud version Salesforce-mcp.com and allows both data & metadata functions. 
- **[Rust MCP Filesystem](https://github.com/rust-mcp-stack/rust-mcp-filesystem)** - Fast, asynchronous MCP server for efficient handling of various filesystem operations built with the power of Rust.
- **[Salesforce MCP](https://github.com/smn2gnt/MCP-Salesforce)** - Interact with Salesforce Data and Metadata
- **[Scholarly](https://github.com/adityak74/mcp-scholarly)** - A MCP server to search for scholarly and academic articles.
- **[scrapling-fetch](https://github.com/cyberchitta/scrapling-fetch-mcp)** - Access text content from bot-protected websites. Fetches HTML/markdown from sites with anti-automation measures using Scrapling.
- **[SearXNG](https://github.com/ihor-sokoliuk/mcp-searxng)** - A Model Context Protocol Server for [SearXNG](https://docs.searxng.org)
- **[SEC EDGAR](https://github.com/stefanoamorelli/sec-edgar-mcp)** - (by Stefano Amorelli) A community Model Context Protocol Server to access financial filings and data through the U.S. Securities and Exchange Commission ([SEC](https://www.sec.gov/)) `Electronic Data Gathering, Analysis, and Retrieval` ([EDGAR](https://www.sec.gov/submit-filings/about-edgar)) database
- **[ServiceNow](https://github.com/osomai/servicenow-mcp)** - A MCP server to interact with a ServiceNow instance
- **[Shodan MCP](https://github.com/Hexix23/shodan-mcp)** - MCP server to interact with [Shodan](https://www.shodan.io/)
- **[Shopify](https://github.com/GeLi2001/shopify-mcp)** - MCP to interact with Shopify API including order, product, customers and so on.
- **[Siri Shortcuts](https://github.com/dvcrn/mcp-server-siri-shortcuts)** - MCP to interact with Siri Shortcuts on macOS. Exposes all Shortcuts as MCP tools.
- **[Slack](https://github.com/korotovsky/slack-mcp-server)** - The most powerful MCP server for Slack Workspaces. This integration supports both Stdio and SSE transports, proxy settings and does not require any permissions or bots being created or approved by Workspace admins 😏.
- **[Snowflake](https://github.com/isaacwasserman/mcp-snowflake-server)** - This MCP server enables LLMs to interact with Snowflake databases, allowing for secure and controlled data operations.
- **[Solver](https://github.com/szeider/mcp-solver)** - Solves constraint satisfaction and optimization problems . 
- **[SoccerDataAPI](https://github.com/yeonupark/mcp-soccer-data)** - This MCP server provides real-time football match data based on the SoccerDataAPI.
- **[Solana Agent Kit](https://github.com/sendaifun/solana-agent-kit/tree/main/examples/agent-kit-mcp-server)** - This MCP server enables LLMs to interact with the Solana blockchain with help of Solana Agent Kit by SendAI, allowing for 40+ protcool actions and growing
- **[Spotify](https://github.com/varunneal/spotify-mcp)** - This MCP allows an LLM to play and use Spotify.
- **[Starwind UI](https://github.com/Boston343/starwind-ui-mcp/)** - This MCP provides relevant commands, documentation, and other information to allow LLMs to take full advantage of Starwind UI's open source Astro components.
- **[Strava](https://github.com/r-huijts/strava-mcp)** - Connect to the Strava API to access activity data, athlete profiles, segments, and routes, enabling fitness tracking and analysis with Claude.
- **[Stripe](https://github.com/atharvagupta2003/mcp-stripe)** - This MCP allows integration with Stripe for handling payments, customers, and refunds.
- **[ShaderToy](https://github.com/wilsonchenghy/ShaderToy-MCP)** - This MCP server lets LLMs to interact with the ShaderToy API, allowing LLMs to learn from compute shaders examples and enabling them to create complex GLSL shaders that they are previously not capable of.
- **[Talk To Figma](https://github.com/sonnylazuardi/cursor-talk-to-figma-mcp)** - This MCP server enables LLMs to interact with Figma, allowing them to read and modify designs programmatically.
- **[TMDB](https://github.com/Laksh-star/mcp-server-tmdb)** - This MCP server integrates with The Movie Database (TMDB) API to provide movie information, search capabilities, and recommendations.
- **[Tavily search](https://github.com/RamXX/mcp-tavily)** - An MCP server for Tavily's search & news API, with explicit site inclusions/exclusions
- **[Telegram](https://github.com/chigwell/telegram-mcp)** - An MCP server that provides paginated chat reading, message retrieval, and message sending capabilities for Telegram through Telethon integration.
- **[Telegram-Client](https://github.com/chaindead/telegram-mcp)** - A Telegram API bridge that manages user data, dialogs, messages, drafts, read status, and more for seamless interactions.
- **[Teradata](https://github.com/arturborycki/mcp-teradata)** - his MCP server enables LLMs to interact with Teradata databases. This MCP Server support tools and prompts for multi task data analytics
- **[Terminal-Control](https://github.com/GongRzhe/terminal-controller-mcp)** - A MCP server that enables secure terminal command execution, directory navigation, and file system operations through a standardized interface.
- **[TFT-Match-Analyzer](https://github.com/GeLi2001/tft-mcp-server)** - MCP server for teamfight tactics match history & match details fetching, providing user the detailed context for every match.
- **[thegraph-mcp](https://github.com/kukapay/thegraph-mcp)** - An MCP server that powers AI agents with indexed blockchain data from The Graph.
- **[Ticketmaster](https://github.com/delorenj/mcp-server-ticketmaster)** - Search for events, venues, and attractions through the Ticketmaster Discovery API
- **[TickTick](https://github.com/alexarevalo9/ticktick-mcp-server)** - A Model Context Protocol (MCP) server designed to integrate with the TickTick task management platform, enabling intelligent context-aware task operations and automation.
- **[Todoist](https://github.com/abhiz123/todoist-mcp-server)** - Interact with Todoist to manage your tasks.
- **[token-minter-mcp](https://github.com/kukapay/token-minter-mcp)** - An MCP server providing tools for AI agents to mint ERC-20 tokens across multiple blockchains.
- **[token-revoke-mcp](https://github.com/kukapay/token-revoke-mcp)** - An MCP server for checking and revoking ERC-20 token allowances across multiple blockchains.
- **[Ton Blockchain MCP](https://github.com/devonmojito/ton-blockchain-mcp)** - An MCP server for interacting with Ton Blockchain.
- **[Typesense](https://github.com/suhail-ak-s/mcp-typesense-server)** - A Model Context Protocol (MCP) server implementation that provides AI models with access to Typesense search capabilities. This server enables LLMs to discover, search, and analyze data stored in Typesense collections.
- **[Travel Planner](https://github.com/GongRzhe/TRAVEL-PLANNER-MCP-Server)** - Travel planning and itinerary management server integrating with Google Maps API for location search, place details, and route calculations.
- **[uniswap-poolspy-mcp](https://github.com/kukapay/uniswap-poolspy-mcp)** - An MCP server that tracks newly created liquidity pools on Uniswap across nine blockchain networks.
- **[uniswap-trader-mcp](https://github.com/kukapay/uniswap-trader-mcp)** -An MCP server for AI agents to automate token swaps on Uniswap DEX across multiple blockchains.
- **[Unity Catalog](https://github.com/ognis1205/mcp-server-unitycatalog)** - An MCP server that enables LLMs to interact with Unity Catalog AI, supporting CRUD operations on Unity Catalog Functions and executing them as MCP tools.
- **[Unity3d Game Engine](https://github.com/CoderGamester/mcp-unity)** - An MCP server that enables LLMs to interact with Unity3d Game Engine, supporting access to a variety of the Unit's Editor engine tools (e.g. Console Logs, Test Runner logs, Editor functions, hierarchy state, etc) and executing them as MCP tools or gather them as resources.
- **[Unity Integration (Advanced)](https://github.com/quazaai/UnityMCPIntegration)** - Advanced Unity3d Game Engine MCP which supports ,Execution of Any Editor Related Code Directly Inside of Unity, Fetch Logs, Get Editor State and Allow File Access of the Project making it much more useful in Script Editing or asset creation.
- **[Vega-Lite](https://github.com/isaacwasserman/mcp-vegalite-server)** - Generate visualizations from fetched data using the VegaLite format and renderer.
- **[Video Editor](https://github.com/burningion/video-editing-mcp)** - A Model Context Protocol Server to add, edit, and search videos with [Video Jungle](https://www.video-jungle.com/).
- **[Video Still Capture](https://github.com/13rac1/videocapture-mcp)** - 📷 Capture video stills from an OpenCV-compatible webcam or other video source.
- **[Virtual location (Google Street View,etc.)](https://github.com/mfukushim/map-traveler-mcp)** - Integrates Google Map, Google Street View, PixAI, Stability.ai, ComfyUI API and Bluesky to provide a virtual location simulation in LLM (written in Effect.ts)
- **[VolcEngine TOS](https://github.com/dinghuazhou/sample-mcp-server-tos)** - A sample MCP server for VolcEngine TOS that flexibly get objects from TOS.
- **[Wanaku MCP Router](https://github.com/wanaku-ai/wanaku/)** - The Wanaku MCP Router is a SSE-based MCP server that provides an extensible routing engine that allows integrating your enterprise systems with AI agents.
- **[Webflow](https://github.com/kapilduraphe/webflow-mcp-server)** - Interfact with the Webflow APIs
- **[whale-tracker-mcp](https://github.com/kukapay/whale-tracker-mcp)**  -  A mcp server for tracking cryptocurrency whale transactions.
- **[WhatsApp MCP Server](https://github.com/lharries/whatsapp-mcp)** - MCP server for your personal WhatsApp handling individuals, groups, searching and sending.
- **[Whois MCP](https://github.com/bharathvaj-ganesan/whois-mcp)** - MCP server that performs whois lookup against domain, IP, ASN and TLD. 
- **[Wikidata MCP](https://github.com/zzaebok/mcp-wikidata)** - Wikidata MCP server that interact with Wikidata, by searching identifiers, extracting metadata, and executing sparql query.
- **[WildFly MCP](https://github.com/wildfly-extras/wildfly-mcp)** - WildFly MCP server that enables LLM to interact with running WildFly servers (retrieve metrics, logs, invoke operations, ...).
- **[Windows CLI](https://github.com/SimonB97/win-cli-mcp-server)** - MCP server for secure command-line interactions on Windows systems, enabling controlled access to PowerShell, CMD, and Git Bash shells.
- **[World Bank data API](https://github.com/anshumax/world_bank_mcp_server)** - A server that fetches data indicators available with the World Bank as part of their data API
- **[X (Twitter)](https://github.com/EnesCinr/twitter-mcp)** (by EnesCinr) - Interact with twitter API. Post tweets and search for tweets by query.
- **[X (Twitter)](https://github.com/vidhupv/x-mcp)** (by vidhupv) - Create, manage and publish X/Twitter posts directly through Claude chat.
- **[Xcode](https://github.com/r-huijts/xcode-mcp-server)** - MCP server that brings AI to your Xcode projects, enabling intelligent code assistance, file operations, project management, and automated development tasks.
- **[xcodebuild](https://github.com/ShenghaiWang/xcodebuild)**  - 🍎 Build iOS Xcode workspace/project and feed back errors to llm.
- **[Xero-mcp-server](https://github.com/john-zhang-dev/xero-mcp)** - Enabling clients to interact with Xero system for streamlined accounting, invoicing, and business operations.
- **[XiYan](https://github.com/XGenerationLab/xiyan_mcp_server)** - 🗄️ An MCP server that supports fetching data from a database using natural language queries, powered by XiyanSQL as the text-to-SQL LLM.
- **[XMind](https://github.com/apeyroux/mcp-xmind)** - Read and search through your XMind directory containing XMind files.
- **[YNAB](https://github.com/ChuckBryan/ynabmcpserver)** - A Model Context Protocol (MCP) server for integrating with YNAB (You Need A Budget), allowing AI assistants to securely access and analyze your financial data.
- **[YouTube](https://github.com/Klavis-AI/klavis/tree/main/mcp_servers/youtube)** - Extract Youtube video information (with proxies support).
- **[YouTube](https://github.com/ZubeidHendricks/youtube-mcp-server)** - Comprehensive YouTube API integration for video management, Shorts creation, and analytics.
- **[Zoom](https://github.com/Prathamesh0901/zoom-mcp-server/tree/main)** - Create, update, read and delete your zoom meetings.
- **[mcp_weather](https://github.com/isdaniel/mcp_weather_server)** - Get weather information from https://api.open-meteo.com API.

## 📚 Frameworks

These are high-level frameworks that make it easier to build MCP servers or clients.

### For servers

* **[EasyMCP](https://github.com/zcaceres/easy-mcp/)** (TypeScript)
- **[FastAPI to MCP auto generator](https://github.com/tadata-org/fastapi_mcp)** – A zero-configuration tool for automatically exposing FastAPI endpoints as MCP tools by **[Tadata](https://tadata.com/)**
* **[FastMCP](https://github.com/punkpeye/fastmcp)** (TypeScript)
* **[Foxy Contexts](https://github.com/strowk/foxy-contexts)** – A library to build MCP servers in Golang by **[strowk](https://github.com/strowk)**
* **[Higress MCP Server Hosting](https://github.com/alibaba/higress/tree/main/plugins/wasm-go/mcp-servers)** - A solution for hosting MCP Servers by extending the API Gateway (based on Envoy) with wasm plugins.
* **[MCP-Framework](https://mcp-framework.com)** Build MCP servers with elegance and speed in Typescript. Comes with a CLI to create your project with `mcp create app`. Get started with your first server in under 5 minutes by **[Alex Andru](https://github.com/QuantGeekDev)**
* **[Quarkus MCP Server SDK](https://github.com/quarkiverse/quarkus-mcp-server)** (Java)
* **[Spring AI MCP Server](https://docs.spring.io/spring-ai/reference/api/mcp/mcp-server-boot-starter-docs.html)** - Provides auto-configuration for setting up an MCP server in Spring Boot applications.
* **[Template MCP Server](https://github.com/mcpdotdirect/template-mcp-server)** - A CLI tool to create a new Model Context Protocol server project with TypeScript support, dual transport options, and an extensible structure

### For clients

* **[codemirror-mcp](https://github.com/marimo-team/codemirror-mcp)** - CodeMirror extension that implements the Model Context Protocol (MCP) for resource mentions and prompt commands
* **[Spring AI MCP Client](https://docs.spring.io/spring-ai/reference/api/mcp/mcp-client-boot-starter-docs.html)** - Provides auto-configuration for MCP client functionality in Spring Boot applications.

## 📚 Resources

Additional resources on MCP.

- **[AiMCP](https://www.aimcp.info)** - A collection of MCP clients&servers to find the right mcp tools by **[Hekmon](https://github.com/hekmon8)**
- **[Awesome Crypto MCP Servers by badkk](https://github.com/badkk/awesome-crypto-mcp-servers)** - A curated list of MCP servers by **[Luke Fan](https://github.com/badkk)**
- **[Awesome MCP Servers by appcypher](https://github.com/appcypher/awesome-mcp-servers)** - A curated list of MCP servers by **[Stephen Akinyemi](https://github.com/appcypher)**
- **[Awesome MCP Servers by punkpeye](https://github.com/punkpeye/awesome-mcp-servers)** (**[website](https://glama.ai/mcp/servers)**) - A curated list of MCP servers by **[Frank Fiegel](https://github.com/punkpeye)**
- **[Awesome MCP Servers by wong2](https://github.com/wong2/awesome-mcp-servers)** (**[website](https://mcpservers.org)**) - A curated list of MCP servers by **[wong2](https://github.com/wong2)**
- **[Awesome Remote MCP Servers by JAW9C](https://github.com/jaw9c/awesome-remote-mcp-servers)** - A curated list of **remote** MCP servers, including thier authentication support by **[JAW9C](https://github.com/jaw9c)**
- **[Discord Server](https://glama.ai/mcp/discord)** – A community discord server dedicated to MCP by **[Frank Fiegel](https://github.com/punkpeye)**
- **[Discord Server (ModelContextProtocol)](https://discord.gg/jHEGxQu2a5)** – Connect with developers, share insights, and collaborate on projects in an active Discord community dedicated to the Model Context Protocol by **[Alex Andru](https://github.com/QuantGeekDev)**
- <img height="12" width="12" src="https://raw.githubusercontent.com/klavis-ai/klavis/main/static/klavis-ai.png" alt="Klavis Logo" /> **[Klavis AI](https://www.klavis.ai)** - Open Source MCP Infra. Hosted MCP servers and MCP clients on Slack and Discord.
- **[MCP Marketplace Web Plugin](https://github.com/AI-Agent-Hub/mcp-marketplace)** MCP Marketplace is a small Web UX plugin to integrate with AI applications, Support various MCP Server API Endpoint (e.g pulsemcp.com/deepnlp.org and more). Allowing user to browse, paginate and select various MCP servers by different categories. [Pypi](https://pypi.org/project/mcp-marketplace) | [Maintainer](https://github.com/AI-Agent-Hub) | [Website](http://www.deepnlp.org/store/ai-agent/mcp-server)
- **[MCP Router](https://mcp-router.net)** – Free Windows and macOS app that simplifies MCP management while providing seamless app authentication and powerful log visualization by **[MCP Router](https://github.com/mcp-router/mcp-router)**
- **[MCP Badges](https://github.com/mcpx-dev/mcp-badges)** – Quickly highlight your MCP project with clear, eye-catching badges, by **[Ironben](https://github.com/nanbingxyz)**
- **[MCP Servers Hub](https://github.com/apappascs/mcp-servers-hub)** (**[website](https://mcp-servers-hub-website.pages.dev/)**) - A curated list of MCP servers by **[apappascs](https://github.com/apappascs)**
- **[MCP X Community](https://x.com/i/communities/1861891349609603310)** – A X community for MCP by **[Xiaoyi](https://x.com/chxy)**
- **[mcp-cli](https://github.com/wong2/mcp-cli)** - A CLI inspector for the Model Context Protocol by **[wong2](https://github.com/wong2)**
- **[mcp-get](https://mcp-get.com)** - Command line tool for installing and managing MCP servers by **[Michael Latman](https://github.com/michaellatman)**
- **[mcp-guardian](https://github.com/eqtylab/mcp-guardian)** - GUI application + tools for proxying / managing control of MCP servers by **[EQTY Lab](https://eqtylab.io)**
- **[mcpm](https://github.com/pathintegral-institute/mcpm.sh)** ([website](https://mcpm.sh)) - MCP Manager (MCPM) is a Homebrew-like service for managing Model Context Protocol (MCP) servers across clients by **[Pathintegral](https://github.com/pathintegral-institute)**
- **[mcp-manager](https://github.com/zueai/mcp-manager)** - Simple Web UI to install and manage MCP servers for Claude Desktop by **[Zue](https://github.com/zueai)**
- **[MCPHub](https://github.com/Jeamee/MCPHub-Desktop)** – An Open Source macOS & Windows GUI Desktop app for discovering, installing and managing MCP servers by **[Jeamee](https://github.com/jeamee)**
- **[mcp.natoma.id](https://mcp.natoma.id)** – A Hosted MCP Platform to discover, install, manage and deploy MCP servers by **[Natoma Labs](https://www.natoma.id)**
- **[mcp.run](https://mcp.run)** - A hosted registry and control plane to install & run secure + portable MCP Servers.
- **[mcp-dockmaster](https://mcp-dockmaster.com)** - An Open-Sourced UI to install and manage MCP servers for Windows, Linux and MacOS.
- **[MCP Servers Rating and User Reviews](http://www.deepnlp.org/store/ai-agent/mcp-server)** - Website to rate MCP servers, write authentic user reviews, and [search engine for agent & mcp](http://www.deepnlp.org/search/agent)
- **[MCPVerse](https://mcpverse.dev)** - A portal for creating & hosting authenticated MCP servers and connecting to them securely.
- <img height="12" width="12" src="https://mkinf.io/favicon-lilac.png" alt="mkinf Logo" /> **[mkinf](https://mkinf.io)** - An Open Source registry of hosted MCP Servers to accelerate AI agent workflows.
- **[Open-Sourced MCP Servers Directory](https://github.com/chatmcp/mcp-directory)** - A curated list of MCP servers by **[mcpso](https://mcp.so)**
- <img height="12" width="12" src="https://opentools.com/favicon.ico" alt="OpenTools Logo" /> **[OpenTools](https://opentools.com)** - An open registry for finding, installing, and building with MCP servers by **[opentoolsteam](https://github.com/opentoolsteam)**
- **[PulseMCP](https://www.pulsemcp.com)** ([API](https://www.pulsemcp.com/api)) - Community hub & weekly newsletter for discovering MCP servers, clients, articles, and news by **[Tadas Antanavicius](https://github.com/tadasant)**, **[Mike Coughlin](https://github.com/macoughl)**, and **[Ravina Patel](https://github.com/ravinahp)**
- **[r/mcp](https://www.reddit.com/r/mcp)** – A Reddit community dedicated to MCP by **[Frank Fiegel](https://github.com/punkpeye)**
- **[r/modelcontextprotocol](https://www.reddit.com/r/modelcontextprotocol)** – A Model Context Protocol community Reddit page - discuss ideas, get answers to your questions, network with like-minded people, and showcase your projects! by **[Alex Andru](https://github.com/QuantGeekDev)**


- **[Smithery](https://smithery.ai/)** - A registry of MCP servers to find the right tools for your LLM agents by **[Henry Mao](https://github.com/calclavia)**
- **[Toolbase](https://gettoolbase.ai)** - Desktop application that manages tools and MCP servers with just a few clicks - no coding required by **[gching](https://github.com/gching)**

## 🚀 Getting Started

### Using MCP Servers in this Repository
Typescript-based servers in this repository can be used directly with `npx`.

For example, this will start the [Memory](src/memory) server:
```sh
npx -y @modelcontextprotocol/server-memory
```

Python-based servers in this repository can be used directly with [`uvx`](https://docs.astral.sh/uv/concepts/tools/) or [`pip`](https://pypi.org/project/pip/). `uvx` is recommended for ease of use and setup.

For example, this will start the [Git](src/git) server:
```sh
# With uvx
uvx mcp-server-git

# With pip
pip install mcp-server-git
python -m mcp_server_git
```

Follow [these](https://docs.astral.sh/uv/getting-started/installation/) instructions to install `uv` / `uvx` and [these](https://pip.pypa.io/en/stable/installation/) to install `pip`.

### Using an MCP Client
However, running a server on its own isn't very useful, and should instead be configured into an MCP client. For example, here's the Claude Desktop configuration to use the above server:

```json
{
  "mcpServers": {
    "memory": {
      "command": "npx",
      "args": ["-y", "@modelcontextprotocol/server-memory"]
    }
  }
}
```

Additional examples of using the Claude Desktop as an MCP client might look like:

```json
{
  "mcpServers": {
    "filesystem": {
      "command": "npx",
      "args": ["-y", "@modelcontextprotocol/server-filesystem", "/path/to/allowed/files"]
    },
    "git": {
      "command": "uvx",
      "args": ["mcp-server-git", "--repository", "path/to/git/repo"]
    },
    "github": {
      "command": "npx",
      "args": ["-y", "@modelcontextprotocol/server-github"],
      "env": {
        "GITHUB_PERSONAL_ACCESS_TOKEN": "<YOUR_TOKEN>"
      }
    },
    "postgres": {
      "command": "npx",
      "args": ["-y", "@modelcontextprotocol/server-postgres", "postgresql://localhost/mydb"]
    }
  }
}
```

## 🛠️ Creating Your Own Server

Interested in creating your own MCP server? Visit the official documentation at [modelcontextprotocol.io](https://modelcontextprotocol.io/introduction) for comprehensive guides, best practices, and technical details on implementing MCP servers.

## 🤝 Contributing

See [CONTRIBUTING.md](CONTRIBUTING.md) for information about contributing to this repository.

## 🔒 Security

See [SECURITY.md](SECURITY.md) for reporting security vulnerabilities.

## 📜 License

This project is licensed under the MIT License - see the [LICENSE](LICENSE) file for details.

## 💬 Community

- [GitHub Discussions](https://github.com/orgs/modelcontextprotocol/discussions)

## ⭐ Support

If you find MCP servers useful, please consider starring the repository and contributing new servers or improvements!

---

Managed by Anthropic, but built together with the community. The Model Context Protocol is open source and we encourage everyone to contribute their own servers and improvements!<|MERGE_RESOLUTION|>--- conflicted
+++ resolved
@@ -257,11 +257,7 @@
 - **[CoinMarketCap](https://github.com/shinzo-labs/coinmarketcap-mcp)** - Implements the complete [CoinMarketCap](https://coinmarketcap.com/) API for accessing cryptocurrency market data, exchange information, and other blockchain-related metrics.
 - **[Computer-Use - Remote MacOS Use](https://github.com/baryhuang/mcp-remote-macos-use)** - Open-source out-of-the-box alternative to OpenAI Operator, providing a full desktop experience and optimized for using remote macOS machines as autonomous AI agents.
 - **[Contentful-mcp](https://github.com/ivo-toby/contentful-mcp)** - Read, update, delete, publish content in your [Contentful](https://contentful.com) space(s) from this MCP Server.
-<<<<<<< HEAD
-- **[mcp-containerd](https://github.com/jokemanfire/mcp-containerd)** - The containerd MCP implemented by Rust supports the operation of the CRI interface.
-=======
 - **[CreateveAI Nexus](https://github.com/spgoodman/createveai-nexus-server)** - Open-Source Bridge Between AI Agents and Enterprise Systems, with simple custom API plug-in capabilities (including close compatibility with ComfyUI nodes), support for Copilot Studio's MCP agent integations, and support for Azure deployment in secure environments with secrets stored in Azure Key Vault, as well as straightforward on-premises deployment.
->>>>>>> 6c0c97c0
 - **[crypto-feargreed-mcp](https://github.com/kukapay/crypto-feargreed-mcp)**  -  Providing real-time and historical Crypto Fear & Greed Index data.
 - **[crypto-indicators-mcp](https://github.com/kukapay/crypto-indicators-mcp)**  -  An MCP server providing a range of cryptocurrency technical analysis indicators and strategies.
 - **[crypto-sentiment-mcp](https://github.com/kukapay/crypto-sentiment-mcp)**  -  An MCP server that delivers cryptocurrency sentiment analysis to AI agents.
@@ -386,6 +382,7 @@
 - **[Markitdown](https://github.com/Klavis-AI/klavis/tree/main/mcp_servers/markitdown)** - Convert files to Markdown
 - **[Maton](https://github.com/maton-ai/agent-toolkit/tree/main/modelcontextprotocol)** - Connect to your SaaS tools like HubSpot, Salesforce, and more.
 - **[MCP Compass](https://github.com/liuyoshio/mcp-compass)** - Suggest the right MCP server for your needs
+- **[mcp-containerd](https://github.com/jokemanfire/mcp-containerd)** - The containerd MCP implemented by Rust supports the operation of the CRI interface.
 - **[MCP Create](https://github.com/tesla0225/mcp-create)** - A dynamic MCP server management service that creates, runs, and manages Model Context Protocol servers on-the-fly.
 - **[MCP Installer](https://github.com/anaisbetts/mcp-installer)** - This server is a server that installs other MCP servers for you.
 - **[mcp-k8s-go](https://github.com/strowk/mcp-k8s-go)** - Golang-based Kubernetes server for MCP to browse pods and their logs, events, namespaces and more. Built to be extensible.
