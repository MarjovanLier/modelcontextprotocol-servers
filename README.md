# Model Context Protocol servers

This repository is a collection of *reference implementations* for the [Model Context Protocol](https://modelcontextprotocol.io/) (MCP), as well as references
to community built servers and additional resources.

The servers in this repository showcase the versatility and extensibility of MCP, demonstrating how it can be used to give Large Language Models (LLMs) secure, controlled access to tools and data sources.
Typically, each MCP server is implemented with an MCP SDK:
- [C# MCP SDK](https://github.com/modelcontextprotocol/csharp-sdk)
- [Go MCP SDK](https://github.com/modelcontextprotocol/go-sdk)
- [Java MCP SDK](https://github.com/modelcontextprotocol/java-sdk)
- [Kotlin MCP SDK](https://github.com/modelcontextprotocol/kotlin-sdk)
- [Python MCP SDK](https://github.com/modelcontextprotocol/python-sdk)
- [Typescript MCP SDK](https://github.com/modelcontextprotocol/typescript-sdk)

> Note: Lists in this README are maintained in alphabetical order to minimize merge conflicts when adding new items.

## 🌟 Reference Servers

These servers aim to demonstrate MCP features and the official SDKs.

- **[Everything](src/everything)** - Reference / test server with prompts, resources, and tools
- **[Fetch](src/fetch)** - Web content fetching and conversion for efficient LLM usage
- **[Filesystem](src/filesystem)** - Secure file operations with configurable access controls
- **[Git](src/git)** - Tools to read, search, and manipulate Git repositories
- **[Memory](src/memory)** - Knowledge graph-based persistent memory system
- **[Sequential Thinking](src/sequentialthinking)** - Dynamic and reflective problem-solving through thought sequences
- **[Time](src/time)** - Time and timezone conversion capabilities

### Archived

The following reference servers are now archived and can be found at [servers-archived](https://github.com/modelcontextprotocol/servers-archived).

- **[AWS KB Retrieval](https://github.com/modelcontextprotocol/servers-archived/tree/main/src/aws-kb-retrieval-server)** - Retrieval from AWS Knowledge Base using Bedrock Agent Runtime
- **[Brave Search](https://github.com/modelcontextprotocol/servers-archived/tree/main/src/brave-search)** - Web and local search using Brave's Search API
- **[EverArt](https://github.com/modelcontextprotocol/servers-archived/tree/main/src/everart)** - AI image generation using various models
- **[GitHub](https://github.com/modelcontextprotocol/servers-archived/tree/main/src/github)** - Repository management, file operations, and GitHub API integration
- **[GitLab](https://github.com/modelcontextprotocol/servers-archived/tree/main/src/gitlab)** - GitLab API, enabling project management
- **[Google Drive](https://github.com/modelcontextprotocol/servers-archived/tree/main/src/gdrive)** - File access and search capabilities for Google Drive
- **[Google Maps](https://github.com/modelcontextprotocol/servers-archived/tree/main/src/google-maps)** - Location services, directions, and place details
- **[PostgreSQL](https://github.com/modelcontextprotocol/servers-archived/tree/main/src/postgres)** - Read-only database access with schema inspection
- **[Puppeteer](https://github.com/modelcontextprotocol/servers-archived/tree/main/src/puppeteer)** - Browser automation and web scraping
- **[Redis](https://github.com/modelcontextprotocol/servers-archived/tree/main/src/redis)** - Interact with Redis key-value stores
- **[Sentry](https://github.com/modelcontextprotocol/servers-archived/tree/main/src/sentry)** - Retrieving and analyzing issues from Sentry.io
- **[Slack](https://github.com/modelcontextprotocol/servers-archived/tree/main/src/slack)** - Channel management and messaging capabilities. Now maintained by [Zencoder](https://github.com/zencoderai/slack-mcp-server)
- **[SQLite](https://github.com/modelcontextprotocol/servers-archived/tree/main/src/sqlite)** - Database interaction and business intelligence capabilities

## 🤝 Third-Party Servers

### 🎖️ Official Integrations

Official integrations are maintained by companies building production ready MCP servers for their platforms.

- <img height="12" width="12" src="https://www.21st.dev/favicon.ico" alt="21st.dev Logo" /> **[21st.dev Magic](https://github.com/21st-dev/magic-mcp)** - Create crafted UI components inspired by the best 21st.dev design engineers.
- <img height="12" width="12" src="https://framerusercontent.com/images/LpSK1tSZweomrAHOMAj9Gea96lA.svg" alt="Paragon Logo" /> **[ActionKit by Paragon](https://github.com/useparagon/paragon-mcp)** - Connect to 130+ SaaS integrations (e.g. Slack, Salesforce, Gmail) with Paragon’s [ActionKit](https://www.useparagon.com/actionkit) API.
- <img height="12" width="12" src="https://invoxx-public-bucket.s3.eu-central-1.amazonaws.com/frontend-resources/adfin-logo-small.svg" alt="Adfin Logo" /> **[Adfin](https://github.com/Adfin-Engineering/mcp-server-adfin)** - The only platform you need to get paid - all payments in one place, invoicing and accounting reconciliations with [Adfin](https://www.adfin.com/).
- <img height="12" width="12" src="https://www.agentql.com/favicon/favicon.png" alt="AgentQL Logo" /> **[AgentQL](https://github.com/tinyfish-io/agentql-mcp)** - Enable AI agents to get structured data from unstructured web with [AgentQL](https://www.agentql.com/).
- <img height="12" width="12" src="https://agentrpc.com/favicon.ico" alt="AgentRPC Logo" /> **[AgentRPC](https://github.com/agentrpc/agentrpc)** - Connect to any function, any language, across network boundaries using [AgentRPC](https://www.agentrpc.com/).
- **[Agentset](https://github.com/agentset-ai/mcp-server)** - RAG for your knowledge base connected to [Agentset](https://agentset.ai).
- <img height="12" width="12" src="https://aiven.io/favicon.ico" alt="Aiven Logo" /> **[Aiven](https://github.com/Aiven-Open/mcp-aiven)** - Navigate your [Aiven projects](https://go.aiven.io/mcp-server) and interact with the PostgreSQL®, Apache Kafka®, ClickHouse® and OpenSearch® services
- <img height="12" width="12" src="https://www.alation.com/resource-center/download/7p3vnbbznfiw/34FMtBTex5ppvs2hNYa9Fc/c877c37e88e5339878658697c46d2d58/Alation-Logo-Bug-Primary.svg" alt="Alation Logo" /> **[Alation](https://github.com/Alation/alation-ai-agent-sdk)** - Unlock the power of the enterprise Data Catalog by harnessing tools provided by the Alation MCP server.
- <img height="12" width="12" src="https://i.postimg.cc/5NYw9qjS/alby-icon-head-yellow-500x500.png" alt="Alby Logo" /> **[Alby Bitcoin Payments](https://github.com/getAlby/mcp)** - Connect any bitcoin lightning wallet to your agent to send and receive instant payments globally with your agent.
- **[Algolia](https://github.com/algolia/mcp)** - Use AI agents to provision, configure, and query your [Algolia](https://algolia.com) search indices.
- <img height="12" width="12" src="https://img.alicdn.com/imgextra/i4/O1CN01epkXwH1WLAXkZfV6N_!!6000000002771-2-tps-200-200.png" alt="Alibaba Cloud AnalyticDB for MySQL Logo" /> **[Alibaba Cloud AnalyticDB for MySQL](https://github.com/aliyun/alibabacloud-adb-mysql-mcp-server)** - Connect to a [AnalyticDB for MySQL](https://www.alibabacloud.com/en/product/analyticdb-for-mysql) cluster for getting database or table metadata, querying and analyzing data.It will be supported to add the openapi for cluster operation in the future.
- <img height="12" width="12" src="https://github.com/aliyun/alibabacloud-adbpg-mcp-server/blob/master/images/AnalyticDB.png" alt="Alibaba Cloud AnalyticDB for PostgreSQL Logo" /> **[Alibaba Cloud AnalyticDB for PostgreSQL](https://github.com/aliyun/alibabacloud-adbpg-mcp-server)** - An MCP server to connect to [AnalyticDB for PostgreSQL](https://github.com/aliyun/alibabacloud-adbpg-mcp-server) instances, query and analyze data.
- <img height="12" width="12" src="https://img.alicdn.com/imgextra/i3/O1CN0101UWWF1UYn3rAe3HU_!!6000000002530-2-tps-32-32.png" alt="DataWorks Logo" /> **[Alibaba Cloud DataWorks](https://github.com/aliyun/alibabacloud-dataworks-mcp-server)** - A Model Context Protocol (MCP) server that provides tools for AI, allowing it to interact with the [DataWorks](https://www.alibabacloud.com/help/en/dataworks/) Open API through a standardized interface. This implementation is based on the Alibaba Cloud Open API and enables AI agents to perform cloud resources operations seamlessly.
- <img height="12" width="12" src="https://opensearch-shanghai.oss-cn-shanghai.aliyuncs.com/ouhuang/aliyun-icon.png" alt="Alibaba Cloud OpenSearch Logo" /> **[Alibaba Cloud OpenSearch](https://github.com/aliyun/alibabacloud-opensearch-mcp-server)** - This MCP server equips AI Agents with tools to interact with [OpenSearch](https://help.aliyun.com/zh/open-search/?spm=5176.7946605.J_5253785160.6.28098651AaYZXC) through a standardized and extensible interface.
- <img height="12" width="12" src="https://github.com/aliyun/alibaba-cloud-ops-mcp-server/blob/master/image/alibaba-cloud.png" alt="Alibaba Cloud OPS Logo" /> **[Alibaba Cloud OPS](https://github.com/aliyun/alibaba-cloud-ops-mcp-server)** - Manage the lifecycle of your Alibaba Cloud resources with [CloudOps Orchestration Service](https://www.alibabacloud.com/en/product/oos) and Alibaba Cloud OpenAPI.
- <img height="12" width="12" src="https://github.com/aliyun/alibabacloud-rds-openapi-mcp-server/blob/main/assets/alibabacloudrds.png" alt="Alibaba Cloud RDS MySQL Logo" /> **[Alibaba Cloud RDS](https://github.com/aliyun/alibabacloud-rds-openapi-mcp-server)** - An MCP server designed to interact with the Alibaba Cloud RDS OpenAPI, enabling programmatic management of RDS resources via an LLM.
- <img height="12" width="12" src="https://cdn.allvoicelab.com/resources/workbench/dist/icon-dark.ico" alt="AllVoiceLab Logo" /> **[AllVoiceLab](https://www.allvoicelab.com/mcp)** - An AI voice toolkit with TTS, voice cloning, and video translation, now available as an MCP server for smarter agent integration.
- <img height="12" width="12" src="https://files.alpaca.markets/webassets/favicon-32x32.png" alt="Alpaca Logo" /> **[Alpaca](https://github.com/alpacahq/alpaca-mcp-server)** – Alpaca's MCP server lets you trade stocks and options, analyze market data, and build strategies through [Alpaca's Trading API](https://alpaca.markets/)
- <img height="12" width="12" src="https://www.alphavantage.co/logo.png/" alt="AlphaVantage Logo" /> **[AlphaVantage](https://github.com/calvernaz/alphavantage)** - Connect to 100+ APIs for financial market data, including stock prices, fundamentals, and more from [AlphaVantage](https://www.alphavantage.co)
- <img height="12" width="12" src="https://doris.apache.org/images/favicon.ico" alt="Apache Doris Logo" /> **[Apache Doris](https://github.com/apache/doris-mcp-server)** - MCP Server For [Apache Doris](https://doris.apache.org/), an MPP-based real-time data warehouse.
- <img height="12" width="12" src="https://iotdb.apache.org/img/logo.svg" alt="Apache IoTDB Logo" /> **[Apache IoTDB](https://github.com/apache/iotdb-mcp-server)** - MCP Server for [Apache IoTDB](https://github.com/apache/iotdb) database and its tools
- <img height="12" width="12" src="https://apify.com/favicon.ico" alt="Apify Logo" /> **[Apify](https://github.com/apify/actors-mcp-server)** - [Actors MCP Server](https://apify.com/apify/actors-mcp-server): Use 3,000+ pre-built cloud tools to extract data from websites, e-commerce, social media, search engines, maps, and more
- <img height="12" width="12" src="https://2052727.fs1.hubspotusercontent-na1.net/hubfs/2052727/cropped-cropped-apimaticio-favicon-1-32x32.png" alt="APIMatic Logo" /> **[APIMatic MCP](https://github.com/apimatic/apimatic-validator-mcp)** - APIMatic MCP Server is used to validate OpenAPI specifications using [APIMatic](https://www.apimatic.io/). The server processes OpenAPI files and returns validation summaries by leveraging APIMatic's API.
- <img height="12" width="12" src="https://apollo-server-landing-page.cdn.apollographql.com/_latest/assets/favicon.png" alt="Apollo Graph Logo" /> **[Apollo MCP Server](https://github.com/apollographql/apollo-mcp-server/)** - Connect your GraphQL APIs to AI agents
- <img height="12" width="12" src="https://developer.aqara.com/favicon.ico" alt="Aqara Logo" /> **[Aqara MCP Server](https://github.com/aqara/aqara-mcp-server/)** - Control  [Aqara](https://www.aqara.com/) smart home devices, query status, execute scenes, and much more using natural language.
- <img height="12" width="12" src="https://media.licdn.com/dms/image/v2/C4D0BAQEeD7Dxbpadkw/company-logo_200_200/company-logo_200_200/0/1644692667545/archbee_logo?e=2147483647&v=beta&t=lTi9GRIoqzG6jN3kJC26uZWh0q3uiQelsH6mGoq_Wfw" alt="Archbee Logo" /> **[Archbee](https://www.npmjs.com/package/@archbee/mcp)** - Write and publish documentation that becomes the trusted source for instant answers with AI. Stop cobbling tools and use [Archbee](https://www.archbee.com/) — the first complete documentation platform.
- <img height="12" width="12" src="https://phoenix.arize.com/wp-content/uploads/2023/04/cropped-Favicon-32x32.png" alt="Arize-Phoenix Logo" /> **[Arize Phoenix](https://github.com/Arize-ai/phoenix/tree/main/js/packages/phoenix-mcp)** - Inspect traces, manage prompts, curate datasets, and run experiments using [Arize Phoenix](https://github.com/Arize-ai/phoenix), an open-source AI and LLM observability tool.
- <img height="12" width="12" src="https://731523176-files.gitbook.io/~/files/v0/b/gitbook-x-prod.appspot.com/o/spaces%2FaVUBXRZbpAgtjYf5HsvO%2Fuploads%2FaRRrVVocXCTr6GkepfCx%2Flogo_color.svg?alt=media&token=3ba24089-0ab2-421f-a9d9-41f2f94f954a" alt="Armor Logo" /> **[Armor Crypto MCP](https://github.com/armorwallet/armor-crypto-mcp)** - MCP to interface with multiple blockchains, staking, DeFi, swap, bridging, wallet management, DCA, Limit Orders, Coin Lookup, Tracking and more.
- <img height="12" width="12" src="https://console.asgardeo.io/app/libs/themes/wso2is/assets/images/branding/favicon.ico" alt="Asgardeo Logo" /> **[Asgardeo](https://github.com/asgardeo/asgardeo-mcp-server)** - MCP server to interact with your [Asgardeo](https://wso2.com/asgardeo) organization through LLM tools.
- <img height="12" width="12" src="https://www.datastax.com/favicon-32x32.png" alt="DataStax logo" /> **[Astra DB](https://github.com/datastax/astra-db-mcp)** - Comprehensive tools for managing collections and documents in a [DataStax Astra DB](https://www.datastax.com/products/datastax-astra) NoSQL database with a full range of operations such as create, update, delete, find, and associated bulk actions.
- <img height="12" width="12" src="https://cdn.prod.website-files.com/66598898fd13d51606c3215d/66ccbfef13bd8bc19d587578_favicon-32x32.png" alt="Atla Logo" /> **[Atla](https://github.com/atla-ai/atla-mcp-server)** - Enable AI agents to interact with the [Atla API](https://docs.atla-ai.com/) for state-of-the-art LLMJ evaluation.
- <img height="12" width="12" src="https://assets.atlan.com/assets/atlan-a-logo-blue-background.png" alt="Atlan Logo" /> **[Atlan](https://github.com/atlanhq/agent-toolkit/tree/main/modelcontextprotocol)** - The Atlan Model Context Protocol server allows you to interact with the [Atlan](https://www.atlan.com/) services through multiple tools.
- <img height="12" width="12" src="https://www.atlassian.com/favicon.ico" alt="Atlassian Logo" /> **[Atlassian](https://www.atlassian.com/platform/remote-mcp-server)** - Securely interact with Jira work items and Confluence pages, and search across both.
- <img height="12" width="12" src="https://res.oafimg.cn/-/737b3b3ffed9b19e/logo.png" alt="AtomGit Logo" /> **[AtomGit](https://atomgit.com/atomgit-open-source-ecosystem/atomgit-mcp-server)** - Official AtomGit server for integration with repository management, PRs, issues, branches, labels, and more.
- <img height="12" width="12" src="https://resources.audiense.com/hubfs/favicon-1.png" alt="Audiense Logo" /> **[Audiense Insights](https://github.com/AudienseCo/mcp-audiense-insights)** - Marketing insights and audience analysis from [Audiense](https://www.audiense.com/products/audiense-insights) reports, covering demographic, cultural, influencer, and content engagement analysis.
- <img height="12" width="12" src="https://cdn.auth0.com/website/website/favicons/auth0-favicon.svg" alt="Auth0 Logo" /> **[Auth0](https://github.com/auth0/auth0-mcp-server)** - MCP server for interacting with your Auth0 tenant, supporting creating and modifying actions, applications, forms, logs, resource servers, and more.
- <img height="12" width="12" src="https://firstorder.ai/favicon_auth.ico" alt="Authenticator App Logo" /> **[Authenticator App · 2FA](https://github.com/firstorderai/authenticator_mcp)** - A secure MCP (Model Context Protocol) server that enables AI agents to interact with the Authenticator App.
- <img height="12" width="12" src="https://a0.awsstatic.com/libra-css/images/site/fav/favicon.ico" alt="AWS Logo" /> **[AWS](https://github.com/awslabs/mcp)** -  Specialized MCP servers that bring AWS best practices directly to your development workflow.
- <img height="12" width="12" src="https://axiom.co/favicon.ico" alt="Axiom Logo" /> **[Axiom](https://github.com/axiomhq/mcp-server-axiom)** - Query and analyze your Axiom logs, traces, and all other event data in natural language
- <img height="12" width="12" src="https://cdn-dynmedia-1.microsoft.com/is/content/microsoftcorp/acom_social_icon_azure" alt="Microsoft Azure Logo" /> **[Azure](https://github.com/Azure/azure-mcp)** - The Azure MCP Server gives MCP Clients access to key Azure services and tools like Azure Storage, Cosmos DB, the Azure CLI, and more.
- <img height="12" width="12" src="https://mapopen-website-wiki.cdn.bcebos.com/LOGO/lbsyunlogo_icon.ico" alt="Baidu Map Logo" /> **[Baidu Map](https://github.com/baidu-maps/mcp)** - [Baidu Map MCP Server](https://lbsyun.baidu.com/faq/api?title=mcpserver/base) provides tools for AI agents to interact with Baidu Maps APIs, enabling location-based services and geospatial data analysis.
- <img height="12" width="12" src="https://www.bankless.com/favicon.ico" alt="Bankless Logo" /> **[Bankless Onchain](https://github.com/bankless/onchain-mcp)** - Query Onchain data, like ERC20 tokens, transaction history, smart contract state.
- <img height="12" width="12" src="https://bicscan.io/favicon.png" alt="BICScan Logo" /> **[BICScan](https://github.com/ahnlabio/bicscan-mcp)** - Risk score / asset holdings of EVM blockchain address (EOA, CA, ENS) and even domain names.
- <img height="12" width="12" src="https://web-cdn.bitrise.io/favicon.ico" alt="Bitrise Logo" /> **[Bitrise](https://github.com/bitrise-io/bitrise-mcp)** - Chat with your builds, CI, and [more](https://bitrise.io/blog/post/chat-with-your-builds-ci-and-more-introducing-the-bitrise-mcp-server).
- <img height="12" width="12" src="https://boldsign.com/favicon.ico" alt="BoldSign Logo" /> **[BoldSign](https://github.com/boldsign/boldsign-mcp)** - Search, request, and manage e-signature contracts effortlessly with [BoldSign](https://boldsign.com/).
- <img height="12" width="12" src="https://boost.space/favicon.ico" alt="Boost.space Logo" /> **[Boost.space](https://github.com/boostspace/boostspace-mcp-server)** - An MCP server integrating with [Boost.space](https://boost.space) for centralized, automated business data from 2000+ sources.
- <img height="12" width="12" src="https://www.box.com/favicon.ico" alt="Box Logo" /> **[Box](https://github.com/box-community/mcp-server-box)** - Interact with the Intelligent Content Management platform through Box AI.
- <img height="12" width="12" src="https://www.brightdata.com/favicon.ico" alt="BrightData Logo" /> **[BrightData](https://github.com/luminati-io/brightdata-mcp)** - Discover, extract, and interact with the web - one interface powering automated access across the public internet.
- <img height="12" width="12" src="https://browserbase.com/favicon.ico" alt="Browserbase Logo" /> **[Browserbase](https://github.com/browserbase/mcp-server-browserbase)** - Automate browser interactions in the cloud (e.g. web navigation, data extraction, form filling, and more)
- <img height="12" width="12" src="https://browserstack.wpenginepowered.com/wp-content/themes/browserstack/img/favicons/favicon.ico" alt="BrowserStack Logo" /> **[BrowserStack](https://github.com/browserstack/mcp-server)** - Access BrowserStack's [Test Platform](https://www.browserstack.com/test-platform) to debug, write and fix tests, do accessibility testing and more.
- <img height="12" width="12" src="https://cdn.prod.website-files.com/65c0b8763c04cd15daa89b20/671f9d1301ac85495013761d_Favicon-White.png" alt="Bucket" /> **[Bucket](https://github.com/bucketco/bucket-javascript-sdk/tree/main/packages/cli#model-context-protocol)** - Flag features, manage company data, and control feature access using [Bucket](https://bucket.co)
- <img height="12" width="12" src="https://bldbl.dev/favico.png" alt="Buildable Logo" />**[Buildable](https://github.com/chunkydotdev/bldbl-mcp)** (Typescript) - Official MCP server for Buildable AI-powered development platform. Enables AI assistants to manage tasks, track progress, get project context, and collaborate with humans on software projects.
- <img height="12" width="12" src="https://builtwith.com/favicon.ico" alt="BuiltWith Logo" /> **[BuiltWith](https://github.com/builtwith/mcp)** - Identify the technology stack behind any website.
- <img height="12" width="12" src="https://portswigger.net/favicon.ico" alt="PortSwigger Logo" /> **[Burp Suite](https://github.com/PortSwigger/mcp-server)** - MCP Server extension allowing AI clients to connect to [Burp Suite](https://portswigger.net)
- <img height="12" width="12" src="https://campertunity.com/assets/icon/favicon.ico" alt="Campertunity Logo" /> **[Campertunity](https://github.com/campertunity/mcp-server)** - Search campgrounds around the world on campertunity, check availability, and provide booking links.
- <img height="12" width="12" src="https://play.cartesia.ai/icon.png" alt="Cartesia logo" /> **[Cartesia](https://github.com/cartesia-ai/cartesia-mcp)** - Connect to the [Cartesia](https://cartesia.ai/) voice platform to perform text-to-speech, voice cloning etc.
- <img height="12" width="12" src="https://www.cashfree.com/favicon.ico" alt="Cashfree logo" /> **[Cashfree](https://github.com/cashfree/cashfree-mcp)** - [Cashfree Payments](https://www.cashfree.com/) official MCP server.
- **[CB Insights](https://github.com/cbinsights/cbi-mcp-server)** - Use the [CB Insights](https://www.cbinsights.com) MCP Server to connect to [ChatCBI](https://www.cbinsights.com/chatcbi/)
- <img height="12" width="12" src="https://www.chargebee.com/static/resources/brand/favicon.png" alt="Chargebee Logo" /> **[Chargebee](https://github.com/chargebee/agentkit/tree/main/modelcontextprotocol)** - MCP Server that connects AI agents to [Chargebee platform](https://www.chargebee.com).
- <img height="12" width="12" src="https://cheqd.io/wp-content/uploads/2023/03/logo_cheqd_favicon.png" alt="Cheqd Logo" /> **[Cheqd](https://github.com/cheqd/mcp-toolkit)** - Enable AI Agents to be trusted, verified, prevent fraud, protect your reputation, and more through [cheqd's](https://cheqd.io) Trust Registries and Credentials.
- <img height="12" width="12" src="https://cdn.chiki.studio/brand/logo.png" alt="Chiki StudIO Logo" /> **[Chiki StudIO](https://chiki.studio/galimybes/mcp/)** - Create your own configurable MCP servers purely via configuration (no code), with instructions, prompts, and tools support.
- <img height="12" width="12" src="https://trychroma.com/_next/static/media/chroma-logo.ae2d6e4b.svg" alt="Chroma Logo" /> **[Chroma](https://github.com/chroma-core/chroma-mcp)** - Embeddings, vector search, document storage, and full-text search with the open-source AI application database
- <img height="12" width="12" src="https://www.chronulus.com/favicon/chronulus-logo-blue-on-alpha-square-128x128.ico" alt="Chronulus AI Logo" /> **[Chronulus AI](https://github.com/ChronulusAI/chronulus-mcp)** - Predict anything with Chronulus AI forecasting and prediction agents.
- <img height="12" width="12" src="https://circleci.com/favicon.ico" alt="CircleCI Logo" /> **[CircleCI](https://github.com/CircleCI-Public/mcp-server-circleci)** - Enable AI Agents to fix build failures from CircleCI.
- <img height="12" width="12" src="https://clickhouse.com/favicon.ico" alt="ClickHouse Logo" /> **[ClickHouse](https://github.com/ClickHouse/mcp-clickhouse)** - Query your [ClickHouse](https://clickhouse.com/) database server.
- <img src="http://www.google.com/s2/favicons?domain=www.cloudera.com" alt="Cloudera Iceberg" width="12" height="12"> **[Cloudera Iceberg](https://github.com/cloudera/iceberg-mcp-server)** - enabling AI on the [Open Data Lakehouse](https://www.cloudera.com/products/open-data-lakehouse.html).
- <img height="12" width="12" src="https://cdn.simpleicons.org/cloudflare" /> **[Cloudflare](https://github.com/cloudflare/mcp-server-cloudflare)** - Deploy, configure & interrogate your resources on the Cloudflare developer platform (e.g. Workers/KV/R2/D1)
- <img src="https://cdn.prod.website-files.com/64d41aab8183c7c3324ddb29/67c0f1e272e51cf3c511c17c_Gyph.svg" alt="Cloudinary" width="12" height="12"> **[Cloudinary](https://github.com/cloudinary/mcp-servers)** - Exposes Cloudinary's media upload, transformation, AI analysis, management, optimization and delivery as tools usable by AI agents
- <img height="12" width="12" src="https://app.codacy.com/static/images/favicon-16x16.png" alt="Codacy Logo" /> **[Codacy](https://github.com/codacy/codacy-mcp-server/)** - Interact with [Codacy](https://www.codacy.com) API to query code quality issues, vulnerabilities, and coverage insights about your code.
- <img height="12" width="12" src="https://codelogic.com/wp-content/themes/codelogic/assets/img/favicon.png" alt="CodeLogic Logo" /> **[CodeLogic](https://github.com/CodeLogicIncEngineering/codelogic-mcp-server)** - Interact with [CodeLogic](https://codelogic.com), a Software Intelligence platform that graphs complex code and data architecture dependencies, to boost AI accuracy and insight.
- <img height="12" width="12" src="https://www.coingecko.com/favicon.ico" alt="CoinGecko Logo" /> **[CoinGecko](https://github.com/coingecko/coingecko-typescript/tree/main/packages/mcp-server)** - Official [CoinGecko API](https://www.coingecko.com/en/api) MCP Server for Crypto Price & Market Data, across 200+ Blockchain Networks and 8M+ Tokens.
- <img height="12" width="12" src="https://www.comet.com/favicon.ico" alt="Comet Logo" /> **[Comet Opik](https://github.com/comet-ml/opik-mcp)** - Query and analyze your [Opik](https://github.com/comet-ml/opik) logs, traces, prompts and all other telemetry data from your LLMs in natural language.
- <img height="12" width="12" src="https://cdn.prod.website-files.com/6572bd8c27ee5db3eb91f4b3/6572bd8d27ee5db3eb91f55e_favicon-dashflow-webflow-template.svg" alt="OSS Conductor Logo" /> <img height="12" width="12" src="https://orkes.io/icons/icon-48x48.png" alt="Orkes Conductor Logo" />**[Conductor](https://github.com/conductor-oss/conductor-mcp)** - Interact with Conductor (OSS and Orkes) REST APIs.
- <img height="12" width="12" src="https://www.confluent.io/favicon.ico" alt="Confluent Logo" /> **[Confluent](https://github.com/confluentinc/mcp-confluent)** - Interact with Confluent Kafka and Confluent Cloud REST APIs.
- <img src="https://contrastsecurity.com/favicon.ico" alt="Contrast Security" width="12" height="12"> **[Contrast Security](https://github.com/Contrast-Security-OSS/mcp-contrast)** - Brings Contrast's vulnerability and SCA data into your coding agent to quickly remediate vulnerabilities.
- <img height="12" width="12" src="https://www.convex.dev/favicon.ico" alt="Convex Logo" /> **[Convex](https://stack.convex.dev/convex-mcp-server)** - Introspect and query your apps deployed to Convex.
- <img height="12" width="12" src="https://avatars.githubusercontent.com/u/605755?s=200&v=4" alt="Couchbase Logo" /> **[Couchbase](https://github.com/Couchbase-Ecosystem/mcp-server-couchbase)** - Interact with the data stored in Couchbase clusters.
- <img height="12" width="12" src="https://github.com/user-attachments/assets/b256f9fa-2020-4b37-9644-c77229ef182b" alt="CRIC 克而瑞 LOGO"> **[CRIC Wuye AI](https://github.com/wuye-ai/mcp-server-wuye-ai)** - Interact with capabilities of the CRIC Wuye AI platform, an intelligent assistant specifically for the property management industry.
- <img height="12" width="12" src="https://app.cycode.com/img/favicon.ico" alt="Cycode Logo" /> **[Cycode](https://github.com/cycodehq/cycode-cli#mcp-command-experiment)** - Boost security in your dev lifecycle via SAST, SCA, Secrets & IaC scanning with [Cycode](https://cycode.com/).
- <img height="12" width="12" src="http://app.itsdart.com/static/img/favicon.png" alt="Dart Logo" /> **[Dart](https://github.com/its-dart/dart-mcp-server)** - Interact with task, doc, and project data in [Dart](https://itsdart.com), an AI-native project management tool
- <img height="12" width="12" src="https://avatars.githubusercontent.com/u/58433296" alt="CTERA Portal" /> **[CTERA Portal](https://github.com/ctera/mcp-ctera-core)** - CTERA Portal is a multi-tenant, multi-cloud platform that delivers a global namespace and unified management across petabytes of distributed content.
- <img height="12" width="12" src="https://avatars.githubusercontent.com/u/58433296" alt="CTERA Edge Filer" /> **[CTERA Edge Filer](https://github.com/ctera/mcp-ctera-edge)** - CTERA Edge Filer delivers intelligent edge caching and multiprotocol file access, enabling fast, secure access to files across core and remote sites.
- <img height="12" width="12" src="https://datahub.com/wp-content/uploads/2025/04/cropped-Artboard-1-32x32.png" alt="DataHub Logo" /> **[DataHub](https://github.com/acryldata/mcp-server-datahub)** - Search your data assets, traverse data lineage, write SQL queries, and more using [DataHub](https://datahub.com/) metadata.
- <img height="12" width="12" src="https://www.daytona.io/brand/social-daytona-icon.png" alt="Daytona Logo" /> **[Daytona](https://github.com/daytonaio/daytona/tree/main/apps/cli/mcp)** - Fast and secure execution of your AI generated code with [Daytona](https://daytona.io) sandboxes
- <img height="12" width="12" src="https://debugg.ai/favicon.svg" alt="Debugg AI Logo" /> **[Debugg.AI](https://github.com/debugg-ai/debugg-ai-mcp)** - Zero-Config, Fully AI-Managed End-to-End Testing for any code gen platform via [Debugg.AI](https://debugg.ai) remote browsing test agents.
- <img height="12" width="12" src="https://www.deepl.com/img/logo/deepl-logo-blue.svg" alt="DeepL Logo" /> **[DeepL](https://github.com/DeepLcom/deepl-mcp-server)** - Translate or rewrite text with [DeepL](https://deepl.com)'s very own AI models using [the DeepL API](https://developers.deepl.com/docs)
- <img height="12" width="12" src="https://defang.io/_next/static/media/defang-icon-dark-colour.25f95b77.svg" alt="Defang Logo" /> **[Defang](https://github.com/DefangLabs/defang/blob/main/src/pkg/mcp/README.md)** - Deploy your project to the cloud seamlessly with the [Defang](https://www.defang.io) platform without leaving your integrated development environment
- <img height="12" width="12" src="https://detailer.ginylil.com/favicon.ico" alt="Detailer Logo" /> **[Detailer](https://detailer.ginylil.com/)** – Instantly generate rich, AI-powered documentation for your GitHub repositories. Designed for AI agents to gain deep project context before taking action.
- <img height="12" width="12" src="https://www.devhub.com/img/upload/favicon-196x196-dh.png" alt="DevHub Logo" /> **[DevHub](https://github.com/devhub/devhub-cms-mcp)** - Manage and utilize website content within the [DevHub](https://www.devhub.com) CMS platform
- <img height="12" width="12" src="https://devrev.ai/favicon.ico" alt="DevRev Logo" /> **[DevRev](https://github.com/devrev/mcp-server)** - An MCP server to integrate with DevRev APIs to search through your DevRev Knowledge Graph where objects can be imported from diff. Sources listed [here](https://devrev.ai/docs/import#available-sources).
- <img height="12" width="12" src="https://dexpaprika.com/favicon.ico" alt="DexPaprika Logo" /> **[DexPaprika (CoinPaprika)](https://github.com/coinpaprika/dexpaprika-mcp)** - Access real-time DEX data, liquidity pools, token information, and trading analytics across multiple blockchain networks with [DexPaprika](https://dexpaprika.com) by CoinPaprika.
- <img height="12" width="12" src="https://avatars.githubusercontent.com/u/65421071?s=200&v=4" alt="Drata Logo" /> **[Drata](https://drata.com/mcp)** - Get hands-on with our experimental MCP server—bringing real-time compliance intelligence into your AI workflows.
- <img height="12" width="12" src="https://avatars.githubusercontent.com/u/204530939?s=200&v=4" alt="Dumpling AI Logo" /> **[Dumpling AI](https://github.com/Dumpling-AI/mcp-server-dumplingai)** - Access data, web scraping, and document conversion APIs by [Dumpling AI](https://www.dumplingai.com/)
- <img height="12" width="12" src="https://avatars.githubusercontent.com/u/58178984" alt="Dynatrace Logo" /> **[Dynatrace](https://github.com/dynatrace-oss/dynatrace-mcp)** - Manage and interact with the [Dynatrace Platform ](https://www.dynatrace.com/platform) for real-time observability and monitoring.
- <img height="12" width="12" src="https://e2b.dev/favicon.ico" alt="E2B Logo" /> **[E2B](https://github.com/e2b-dev/mcp-server)** - Run code in secure sandboxes hosted by [E2B](https://e2b.dev)
- <img height="12" width="12" src="https://www.edgee.cloud/favicon.ico" alt="Edgee Logo" /> **[Edgee](https://github.com/edgee-cloud/mcp-server-edgee)** - Deploy and manage [Edgee](https://www.edgee.cloud) components and projects
- <img height="12" width="12" src="https://static.edubase.net/media/brand/favicon/favicon-32x32.png" alt="EduBase Logo" /> **[EduBase](https://github.com/EduBase/MCP)** - Interact with [EduBase](https://www.edubase.net), a comprehensive e-learning platform with advanced quizzing, exam management, and content organization capabilities
- <img height="12" width="12" src="https://www.elastic.co/favicon.ico" alt="Elasticsearch Logo" /> **[Elasticsearch](https://github.com/elastic/mcp-server-elasticsearch)** - Query your data in [Elasticsearch](https://www.elastic.co/elasticsearch)
- <img height="12" width="12" src="https://cdn.prod.website-files.com/656eaf5c6da3527caf362363/656ecc07555afac40df4c40e_Facicon.png" alt="Endor Labs Logo" /> **[Endor Labs](https://docs.endorlabs.com/deployment/ide/mcp/)** - Find and fix security risks in you code. Integrate [Endor Labs](https://endorlabs.com) to scan and secure your code from vulnerabilities and secret leaks.
- <img height="12" width="12" src="https://esignatures.com/favicon.ico" alt="eSignatures Logo" /> **[eSignatures](https://github.com/esignaturescom/mcp-server-esignatures)** - Contract and template management for drafting, reviewing, and sending binding contracts.
- <img height="12" width="12" src="https://exa.ai/images/favicon-32x32.png" alt="Exa Logo" /> **[Exa](https://github.com/exa-labs/exa-mcp-server)** - Search Engine made for AIs by [Exa](https://exa.ai)
- **[FalkorDB](https://github.com/FalkorDB/FalkorDB-MCPServer)** - FalkorDB graph database server get schema and read/write-cypher [FalkorDB](https://www.falkordb.com)
- <img height="12" width="12" src="https://fetchserp.com/icon.png" alt="fetchSERP Logo" /> **[fetchSERP](https://github.com/fetchSERP/fetchserp-mcp-server-node)** - All-in-One SEO & Web Intelligence Toolkit API [fetchSERP](https://www.fetchserp.com/)
- <img height="12" width="12" src="https://fewsats.com/favicon.svg" alt="Fewsats Logo" /> **[Fewsats](https://github.com/Fewsats/fewsats-mcp)** - Enable AI Agents to purchase anything in a secure way using [Fewsats](https://fewsats.com)
- <img height="12" width="12" src="https://fibery.io/favicon.svg" alt="Fibery Logo" /> **[Fibery](https://github.com/Fibery-inc/fibery-mcp-server)** - Perform queries and entity operations in your [Fibery](https://fibery.io) workspace.
- <img height="12" width="12" src="https://financialdatasets.ai/favicon.ico" alt="Financial Datasets Logo" /> **[Financial Datasets](https://github.com/financial-datasets/mcp-server)** - Stock market API made for AI agents
- <img height="12" width="12" src="https://www.gstatic.com/devrel-devsite/prod/v7aeef7f1393bb1d75a4489145c511cdd5aeaa8e13ad0a83ec1b5b03612e66330/firebase/images/favicon.png" alt="Firebase Logo" /> **[Firebase](https://github.com/firebase/firebase-tools/blob/master/src/mcp)** - Firebase's experimental [MCP Server](https://firebase.google.com/docs/cli/mcp-server) to power your AI Tools
- <img height="12" width="12" src="https://firecrawl.dev/favicon.ico" alt="Firecrawl Logo" /> **[Firecrawl](https://github.com/mendableai/firecrawl-mcp-server)** - Extract web data with [Firecrawl](https://firecrawl.dev)
- <img height="12" width="12" src="https://avatars.githubusercontent.com/u/100200663?s=200&v=4" alt="Firefly Logo" /> **[Firefly](https://github.com/gofireflyio/firefly-mcp)** - Integrates, discovers, manages, and codifies cloud resources with [Firefly](https://firefly.ai).
- <img height="12" width="12" src="https://fireproof.storage/favicon.ico" alt="Fireproof Logo" /> **[Fireproof](https://github.com/fireproof-storage/mcp-database-server)** - Immutable ledger database with live synchronization
- <img height="12" width="12" src="https://fixparser.dev/favicon.ico" alt="FIXParser Logo" /> **[FIXParser](https://gitlab.com/logotype/fixparser/-/tree/main/packages/fixparser-plugin-mcp)** - A modern FIX Protocol engine for AI-powered trading agents
- <img height="12" width="12" src="https://avatars.githubusercontent.com/u/52471808" alt="Fluid Attacks Logo" /> **[Fluid Attacks](https://github.com/fluidattacks/mcp)** - Interact with the [Fluid Attacks](https://fluidattacks.com/) API, enabling vulnerability management, organization insights, and GraphQL query execution.
- <img height="12" width="12" src="https://forevervm.com/icon.png" alt="ForeverVM Logo" /> **[ForeverVM](https://github.com/jamsocket/forevervm/tree/main/javascript/mcp-server)** - Run Python in a code sandbox.
- <img height="12" width="12" src="https://app.gibsonai.com/favicon.ico" alt="GibsonAI Logo" /> **[GibsonAI](https://github.com/GibsonAI/mcp)** - AI-Powered Cloud databases: Build, migrate, and deploy database instances with AI
- <img height="12" width="12" src="https://gitea.com/assets/img/favicon.svg" alt="Gitea Logo" /> **[Gitea](https://gitea.com/gitea/gitea-mcp)** - Interact with Gitea instances with MCP.
- <img height="12" width="12" src="https://gitee.com/favicon.ico" alt="Gitee Logo" /> **[Gitee](https://github.com/oschina/mcp-gitee)** - Gitee API integration, repository, issue, and pull request management, and more.
- <img height="12" width="12" src="https://github.githubassets.com/assets/GitHub-Mark-ea2971cee799.png" alt="GitHub Logo" /> **[GitHub](https://github.com/github/github-mcp-server)** - GitHub's official MCP Server.
- <img height="12" width="12" src="https://app.glean.com/images/favicon3-196x196.png" alt="Glean Logo" /> **[Glean](https://github.com/gleanwork/mcp-server)** - Enterprise search and chat using Glean's API.
- <img height="12" width="12" src="https://cdn.jsdelivr.net/gh/jsdelivr/globalping-media@refs/heads/master/icons/android-chrome-192x192.png" alt="Globalping Logo" /> **[Globalping](https://github.com/jsdelivr/globalping-mcp-server)** - Access a network of thousands of probes to run network commands like ping, traceroute, mtr, http and DNS resolve.
- <img height="12" width="12" src="https://gnucleus.ai/favicon.ico" alt="gNucleus Logo" /> **[gNucleus Text-To-CAD](https://github.com/gNucleus/text-to-cad-mcp)** - Generate CAD parts and assemblies from text using gNucleus AI models.
- <img height="12" width="12" src="https://www.gstatic.com/cgc/favicon.ico" alt="Google Cloud Logo" /> **[Google Cloud Run](https://github.com/GoogleCloudPlatform/cloud-run-mcp)** - Deploy code to Google Cloud Run
- <img height="12" width="12" src="https://api.gologin.com/favicon.ico" alt="GoLogin Logo" /> **[GoLogin MCP server](https://github.com/gologinapp/gologin-mcp)** - Manage your GoLogin browser profiles and automation directly through AI conversations!
- <img height="12" width="12" src="https://cdn.prod.website-files.com/6605a2979ff17b2cd1939cd4/6605a460de47e7596ed84f06_icon256.png" alt="gotoHuman Logo" /> **[gotoHuman](https://github.com/gotohuman/gotohuman-mcp-server)** - Human-in-the-loop platform - Allow AI agents and automations to send requests for approval to your [gotoHuman](https://www.gotohuman.com) inbox.
- <img height="12" width="12" src="https://grafana.com/favicon.ico" alt="Grafana Logo" /> **[Grafana](https://github.com/grafana/mcp-grafana)** - Search dashboards, investigate incidents and query datasources in your Grafana instance
- <img height="12" width="12" src="https://grafbase.com/favicon.ico" alt="Grafbase Logo" /> **[Grafbase](https://github.com/grafbase/grafbase/tree/main/crates/mcp)** - Turn your GraphQL API into an efficient MCP server with schema intelligence in a single command.
- <img height="12" width="12" src="https://cdn.prod.website-files.com/5f5e90c17e7c9eb95c7acb17/61d3457a519242f2c75c725c_favicon.png" alt="Grain Logo" /> **[Grain](https://grain.com/release-note/06-18-2025)** - Access your Grain meetings notes & transcripts directly in claude and generate reports with native Claude Prompts.
- <img height="12" width="12" src="https://framerusercontent.com/images/KCOWBYLKunDff1Dr452y6EfjiU.png" alt="Graphlit Logo" /> **[Graphlit](https://github.com/graphlit/graphlit-mcp-server)** - Ingest anything from Slack to Gmail to podcast feeds, in addition to web crawling, into a searchable [Graphlit](https://www.graphlit.com) project.
- <img height="12" width="12" src="https://greptime.com/favicon.ico" alt="Greptime Logo" /> **[GreptimeDB](https://github.com/GreptimeTeam/greptimedb-mcp-server)** - Provides AI assistants with a secure and structured way to explore and analyze data in [GreptimeDB](https://github.com/GreptimeTeam/greptimedb).
- <img height="12" width="12" src="https://growi.org/assets/images/favicon.ico" alt="GROWI Logo" /> **[GROWI](https://github.com/growilabs/growi-mcp-server)** - Official MCP Server to integrate with GROWI APIs.
- <img height="12" width="12" src="https://gyazo.com/favicon.ico" alt="Gyazo Logo" /> **[Gyazo](https://github.com/nota/gyazo-mcp-server)** - Search, fetch, upload, and interact with Gyazo images, including metadata and OCR data.
- <img height="12" width="12" src="https://cdn.prod.website-files.com/6374050260446c42f94dc90f/63d828be3e13d32ee6973f35_favicon-32x32.png" alt="Harper Logo" /> **[Harper](https://github.com/HarperDB/mcp-server)** - An MCP server providing an interface for MCP clients to access data within [Harper](https://www.harpersystems.dev/).
- <img height="12" width="12" src="https://www.herokucdn.com/favicons/favicon.ico" alt="Heroku Logo" /> **[Heroku](https://github.com/heroku/heroku-mcp-server)** - Interact with the Heroku Platform through LLM-driven tools for managing apps, add-ons, dynos, databases, and more.
- <img height="12" width="12" src="https://www.hiveflow.ai/favicon.ico" alt="Hiveflow Logo" /> **[Hiveflow](https://github.com/hiveflowai/hiveflow-mcp-server)** - Create, manage, and execute agentic AI workflows directly from your assistant.
- <img height="12" width="12" src="https://img.alicdn.com/imgextra/i3/O1CN01d9qrry1i6lTNa2BRa_!!6000000004364-2-tps-218-200.png" alt="Hologres Logo" /> **[Hologres](https://github.com/aliyun/alibabacloud-hologres-mcp-server)** - Connect to a [Hologres](https://www.alibabacloud.com/en/product/hologres) instance, get table metadata, query and analyze data.
- <img height="12" width="12" src="https://www.honeycomb.io/favicon.ico" alt="Honeycomb Logo" /> **[Honeycomb](https://github.com/honeycombio/honeycomb-mcp)** Allows [Honeycomb](https://www.honeycomb.io/) Enterprise customers to query and analyze their data, alerts, dashboards, and more; and cross-reference production behavior with the codebase.
- <img height="12" width="12" src="https://static.hsinfrastatic.net/StyleGuideUI/static-3.438/img/sprocket/favicon-32x32.png" alt="HubSpot Logo" /> **[HubSpot](https://developer.hubspot.com/mcp)** - Connect, manage, and interact with [HubSpot](https://www.hubspot.com/) CRM data
- <img height="12" width="12" src="https://huggingface.co/datasets/huggingface/brand-assets/resolve/main/hf-logo.svg" alt="HuggingFace Logo" /> **[Hugging Face](https://huggingface.co/settings/mcp)** - Connect to the Hugging Face Hub APIs programmatically: semantic search for spaces and papers, exploration of datasets and models, and access to all compatible MCP Gradio tool spaces!
- <img height="12" width="12" src="https://hunter.io/favicon.ico" alt="Hunter Logo" /> **[Hunter](https://github.com/hunter-io/hunter-mcp)** - Interact with the [Hunter API](https://hunter.io) to get B2B data using natural language.
- <img height="12" width="12" src="https://app.hyperbolic.xyz/hyperbolic-logo.svg" alt="Hyperbolic Labs Logo" /> **[Hyperbolic](https://github.com/HyperbolicLabs/hyperbolic-mcp)** - Interact with Hyperbolic's GPU cloud, enabling agents and LLMs to view and rent available GPUs, SSH into them, and run GPU-powered workloads for you.
- <img height="12" width="12" src="https://hyperbrowser-assets-bucket.s3.us-east-1.amazonaws.com/Hyperbrowser-logo.png" alt="Hyperbrowsers23 Logo" /> **[Hyperbrowser](https://github.com/hyperbrowserai/mcp)** - [Hyperbrowser](https://www.hyperbrowser.ai/) is the next-generation platform empowering AI agents and enabling effortless, scalable browser automation.
- **[IBM wxflows](https://github.com/IBM/wxflows/tree/main/examples/mcp/javascript)** - Tool platform by IBM to build, test and deploy tools for any data source
- <img height="12" width="12" src="https://www.getinboxzero.com/icon.png" alt="Inbox Zero Logo" /> **[Inbox Zero](https://github.com/elie222/inbox-zero/tree/main/apps/mcp-server)** - AI personal assistant for email [Inbox Zero](https://www.getinboxzero.com)
- <img height="12" width="12" src="https://www.inflectra.com/Favicon.ico" alt="Inflectra Logo" /> **[Inflectra Spira](https://github.com/Inflectra/mcp-server-spira)** - Connect to your instance of the SpiraTest, SpiraTeam or SpiraPlan application lifecycle management platform by [Inflectra](https://www.inflectra.com)
- <img height="12" width="12" src="https://inkeep.com/favicon.ico" alt="Inkeep Logo" /> **[Inkeep](https://github.com/inkeep/mcp-server-python)** - RAG Search over your content powered by [Inkeep](https://inkeep.com)
- <img height="12" width="12" src="https://integration.app/favicon.ico" alt="Integration App Icon" /> **[Integration App](https://github.com/integration-app/mcp-server)** - Interact with any other SaaS applications on behalf of your customers.
- <img height="12" width="12" src="https://www.ip2location.io/favicon.ico" alt="IP2Location.io Icon" /> **[IP2Location.io](https://github.com/ip2location/mcp-ip2location-io)** - Interact with IP2Location.io API to retrieve the geolocation information for an IP address.
- <img height="12" width="12" src="https://cdn.simpleicons.org/jetbrains" /> **[JetBrains](https://github.com/JetBrains/mcp-jetbrains)** – Work on your code with JetBrains IDEs
- <img height="12" width="12" src="https://speedmedia.jfrog.com/08612fe1-9391-4cf3-ac1a-6dd49c36b276/media.jfrog.com/wp-content/uploads/2019/04/20131046/Jfrog16-1.png" alt="JFrog Logo" /> **[JFrog](https://github.com/jfrog/mcp-jfrog)** - Model Context Protocol (MCP) Server for the [JFrog](https://jfrog.com/) Platform API, enabling repository management, build tracking, release lifecycle management, and more.
- <img height="12" width="12" src="https://kagi.com/favicon.ico" alt="Kagi Logo" /> **[Kagi Search](https://github.com/kagisearch/kagimcp)** - Search the web using Kagi's search API
- <img height="12" width="12" src="https://connection.keboola.com/favicon.ico" alt="Keboola Logo" /> **[Keboola](https://github.com/keboola/keboola-mcp-server)** - Build robust data workflows, integrations, and analytics on a single intuitive platform.
- <img height="12" width="12" src="https://keywordspeopleuse.com/favicon.ico" alt="KeywordsPeopleUse Logo" /> **[KeywordsPeopleUse.com](https://github.com/data-skunks/kpu-mcp)** - Find questions people ask online with [KeywordsPeopleUse](https://keywordspeopleuse.com).
- <img height="12" width="12" src="https://raw.githubusercontent.com/klavis-ai/klavis/main/static/klavis-ai.png" alt="Klavis Logo" /> **[Klavis ReportGen](https://github.com/Klavis-AI/klavis/tree/main/mcp_servers/report_generation)** - Create professional reports from a simple user query.
- <img height="12" width="12" src="https://www.klaviyo.com/media/Favicon-16by16.png" alt="Klaviyo Logo" /> **[Klaviyo](https://developers.klaviyo.com/en/docs/klaviyo_mcp_server)** - Interact with your [Klaviyo](https://www.klaviyo.com/) marketing data.
- <img height="12" width="12" src="https://platform.kluster.ai/logo-light.svg" alt="kluster.ai Logo" /> **[kluster.ai](https://docs.kluster.ai/get-started/mcp/overview/)** - kluster.ai provides MCP servers that bring AI services directly into your development workflow, including guardrails like hallucination detection.
- <img height="12" width="12" src="https://cdn.prod.website-files.com/6347ea26001f0287c592ff91/649953ef7a9ffe1f3e492b5a_Knit%20Logo.svg" alt="Knit Logo" /> **[Knit MCP Server](https://developers.getknit.dev/docs/knit-mcp-server-getting-started)** - Production-ready remote MCP servers that enable you to connect with 10000+ tools across CRM, HRIS, Payroll, Accounting, ERP, Calendar, Expense Management, and Chat categories.
- <img height="12" width="12" src="https://knock.app/favicon/favicon-dark.svg" alt="Knock Logo" /> **[Knock MCP Server](https://github.com/knocklabs/agent-toolkit#model-context-protocol-mcp)** - Send product and customer messaging across email, in-app, push, SMS, Slack, MS Teams.
- <img height="12" width="12" src="https://www.kurrent.io/favicon.ico" alt="Kurrent Logo" /> **[KurrentDB](https://github.com/kurrent-io/mcp-server)** - This is a simple MCP server to help you explore data and prototype projections faster on top of KurrentDB.
- <img height="12" width="12" src="https://kuzudb.com/favicon.ico" alt="Kuzu Logo" /> **[Kuzu](https://github.com/kuzudb/kuzu-mcp-server)** - This server enables LLMs to inspect database schemas and execute queries on the provided Kuzu graph database. See [blog](https://blog.kuzudb.com/post/2025-03-23-kuzu-mcp-server/)) for a debugging use case.
- <img height="12" width="12" src="https://avatars.githubusercontent.com/u/187484914" alt="KWDB Logo" /> **[KWDB](https://github.com/KWDB/kwdb-mcp-server)** - Reading, writing, querying, modifying data, and performing DDL operations with data in your KWDB Database.
- <img height="12" width="12" src="https://labelstud.io/favicon-16x16.png" alt="Label Studio Logo" /> **[Label Studio](https://github.com/HumanSignal/label-studio-mcp-server)** - Open Source data labeling platform.
- <img src="https://avatars.githubusercontent.com/u/188884511?s=48&v=4" alt="Lambda Capture" width="12" height="12"> **[Lambda Capture](https://github.com/lambda-capture/mcp-server)** - Macroeconomic Forecasts & Semantic Context from Federal Reserve, Bank of England, ECB.
- <img height="12" width="12" src="https://langfuse.com/favicon.ico" alt="Langfuse Logo" /> **[Langfuse Prompt Management](https://github.com/langfuse/mcp-server-langfuse)** - Open-source tool for collaborative editing, versioning, evaluating, and releasing prompts.
- <img height="12" width="12" src="https://laratranslate.com/favicon.ico" alt="Lara Translate Logo" /> **[Lara Translate](https://github.com/translated/lara-mcp)** - MCP Server for Lara Translate API, enabling powerful translation capabilities with support for language detection and context-aware translations.
- <img height="12" width="12" src="https://last9.io/favicon.png" alt="Last9 Logo" /> **[Last9](https://github.com/last9/last9-mcp-server)** - Seamlessly bring real-time production context—logs, metrics, and traces—into your local environment to auto-fix code faster.
- <img height="12" width="12" src="https://www.launchdarkly.com/favicon.ico" alt="LaunchDarkly Logo" /> **[LaunchDarkly](https://github.com/launchdarkly/mcp-server)** - LaunchDarkly is a continuous delivery platform that provides feature flags as a service and allows developers to iterate quickly and safely.
- <img height="12" width="12" src="https://www.line.me/favicon-32x32.png" alt="LINE Logo" /> **[LINE](https://github.com/line/line-bot-mcp-server)** - Integrates the LINE Messaging API to connect an AI Agent to the LINE Official Account.
- <img height="12" width="12" src="https://linear.app/favicon.ico" alt="Linear Logo" /> **[Linear](https://linear.app/docs/mcp)** - Search, create, and update Linear issues, projects, and comments.
- <img height="12" width="12" src="https://lingo.dev/favicon.ico" alt="Lingo.dev Logo" /> **[Lingo.dev](https://github.com/lingodotdev/lingo.dev/blob/main/mcp.md)** - Make your AI agent speak every language on the planet, using [Lingo.dev](https://lingo.dev) Localization Engine.
- <img height="12" width="12" src="https://ligo.ertiqah.com/favicon.avif" alt="LiGo Logo" /> **[LinkedIn MCP Runner](https://github.com/ertiqah/linkedin-mcp-runner)** - Write, edit, and schedule LinkedIn posts right from ChatGPT and Claude with [LiGo](https://ligo.ertiqah.com/).
- <img src="https://gornschool.com/favicon.ico" alt="Lisply" width="12" height="12"> **[Lisply](https://github.com/gornskew/lisply-mcp)** - Flexible frontend for compliant Lisp-speaking backends.
- <img height="12" width="12" src="https://litmus.io/favicon.ico" alt="Litmus.io Logo" /> **[Litmus.io](https://github.com/litmusautomation/litmus-mcp-server)** - Official MCP server for configuring [Litmus](https://litmus.io) Edge for Industrial Data Collection, Edge Analytics & Industrial AI.
- <img height="12" width="12" src="https://liveblocks.io/favicon.ico" alt="Liveblocks Logo" /> **[Liveblocks](https://github.com/liveblocks/liveblocks-mcp-server)** - Ready‑made features for AI & human collaboration—use this to develop your [Liveblocks](https://liveblocks.io) app quicker.
- <img height="12" width="12" src="https://logfire.pydantic.dev/favicon.ico" alt="Logfire Logo" /> **[Logfire](https://github.com/pydantic/logfire-mcp)** - Provides access to OpenTelemetry traces and metrics through Logfire.
- <img height="12" width="12" src="https://make.magicmealkits.com/favicon.ico" alt="Magic Meal Kits Logo" /> **[Magic Meal Kits](https://github.com/pureugong/mmk-mcp)** - Unleash Make's Full Potential by [Magic Meal Kits](https://make.magicmealkits.com/)
- <img height="12" width="12" src="https://www.mailgun.com/favicon.ico" alt="Mailgun Logo" /> **[Mailgun](https://github.com/mailgun/mailgun-mcp-server)** - Interact with Mailgun API.
- <img height="12" width="12" src="https://www.make.com/favicon.ico" alt="Make Logo" /> **[Make](https://github.com/integromat/make-mcp-server)** - Turn your [Make](https://www.make.com/) scenarios into callable tools for AI assistants.
- <img height="12" width="12" src="https://static-assets.mapbox.com/branding/favicon/v1/favicon.ico" alt="Mapbox Logo" /> **[Mapbox](https://github.com/mapbox/mcp-server)** - Unlock geospatial intelligence through Mapbox APIs like geocoding, POI search, directions, isochrones and more.
- <img height="12" width="12" src="https://www.mariadb.com/favicon.ico" alt="MariaDB Logo" /> **[MariaDB](https://github.com/mariadb/mcp)** - A standard interface for managing and querying MariaDB databases, supporting both standard SQL operations and advanced vector/embedding-based search.
- <img height="14" width="14" src="https://raw.githubusercontent.com/rust-mcp-stack/mcp-discovery/refs/heads/main/docs/_media/mcp-discovery-logo.png" alt="mcp-discovery logo" /> **[MCP Discovery](https://github.com/rust-mcp-stack/mcp-discovery)** - A lightweight CLI tool built in Rust for discovering MCP server capabilities.
- <img height="12" width="12" src="https://googleapis.github.io/genai-toolbox/favicons/favicon.ico" alt="MCP Toolbox for Databases Logo" /> **[MCP Toolbox for Databases](https://github.com/googleapis/genai-toolbox)** - Open source MCP server specializing in easy, fast, and secure tools for Databases. Supports  AlloyDB, BigQuery, Bigtable, Cloud SQL, Dgraph, MySQL, Neo4j, Postgres, Spanner, and more.
- <img height="12" width="12" src="https://www.meilisearch.com/favicon.ico" alt="Meilisearch Logo" /> **[Meilisearch](https://github.com/meilisearch/meilisearch-mcp)** - Interact & query with Meilisearch (Full-text & semantic search API)
- <img height="12" width="12" src="https://memgraph.com/favicon.png" alt="Memgraph Logo" /> **[Memgraph](https://github.com/memgraph/mcp-memgraph)** - Query your data in [Memgraph](https://memgraph.com/) graph database.
- <img height="12" width="12" src="https://memgraph.com/favicon.png" alt="Memgraph Logo" /> **[Memgraph](https://github.com/memgraph/ai-toolkit/tree/main/integrations/mcp-memgraph)** - Query your data in [Memgraph](https://memgraph.com/) graph database.
- <img height="12" width="12" src="https://www.mercadopago.com/favicon.ico" alt="MercadoPago Logo" /> **[Mercado Pago](https://mcp.mercadopago.com/)** - Mercado Pago's official MCP server.
- <img height="12" width="12" src="https://metoro.io/static/images/logos/MetoroLogo.png" alt="Metoro Logo" /> **[Metoro](https://github.com/metoro-io/metoro-mcp-server)** - Query and interact with kubernetes environments monitored by Metoro
- <img height="12" width="12" src="https://claritystatic.azureedge.net/images/logo.ico" alt="Microsoft Clarity Logo"/> **[Microsoft Clarity](https://github.com/microsoft/clarity-mcp-server)** - Official MCP Server to get your behavioral analytics data and insights from [Clarity](https://clarity.microsoft.com)
- <img height="12" width="12" src="https://conn-afd-prod-endpoint-bmc9bqahasf3grgk.b01.azurefd.net/releases/v1.0.1735/1.0.1735.4099/commondataserviceforapps/icon.png" alt="Microsoft Dataverse Logo" /> **[Microsoft Dataverse](https://go.microsoft.com/fwlink/?linkid=2320176)** - Chat over your business data using NL - Discover tables, run queries, retrieve data, insert or update records, and execute custom prompts grounded in business knowledge and context.
- <img height="12" width="12" src="https://www.microsoft.com/favicon.ico" alt="microsoft.com favicon" /> **[Microsoft Learn Docs](https://github.com/microsoftdocs/mcp)** - An MCP server that provides structured access to Microsoft’s official documentation. Retrieves accurate, authoritative, and context-aware technical content for code generation, question answering, and workflow grounding.
- <img height="12" width="12" src="https://milvus.io/favicon-32x32.png" /> **[Milvus](https://github.com/zilliztech/mcp-server-milvus)** - Search, Query and interact with data in your Milvus Vector Database.
- <img src="https://avatars.githubusercontent.com/u/94089762?s=48&v=4" alt="Mobb" width="12" height="12"> **[Mobb](https://github.com/mobb-dev/bugsy?tab=readme-ov-file#model-context-protocol-mcp-server)** - The [Mobb Vibe Shield](https://vibe.mobb.ai/) MCP server identifies and remediates vulnerabilities in both human and AI-written code, ensuring your applications remain secure without slowing development.
- <img height="12" width="12" src="https://console.gomomento.com/favicon.ico" /> **[Momento](https://github.com/momentohq/mcp-momento)** - Momento Cache lets you quickly improve your performance, reduce costs, and handle load at any scale.
- <img height="12" width="12" src="https://www.mongodb.com/favicon.ico" /> **[MongoDB](https://github.com/mongodb-js/mongodb-mcp-server)** - Both MongoDB Community Server and MongoDB Atlas are supported.
- <img height="12" width="12" src="https://www.motherduck.com/favicon.ico" alt="MotherDuck Logo" /> **[MotherDuck](https://github.com/motherduckdb/mcp-server-motherduck)** - Query and analyze data with MotherDuck and local DuckDB
- <img height="12" width="12" src="https://docs.mulesoft.com/_/img/favicon.ico" alt="Mulesoft Logo" /> **[Mulesoft](https://www.npmjs.com/package/@mulesoft/mcp-server)** - Build, deploy, and manage MuleSoft applications with natural language, directly inside any compatible IDE.
- <img height="12" width="12" src="https://avatars.githubusercontent.com/u/38020270" alt="NanoVMs Logo" /> **[NanoVMs](https://github.com/nanovms/ops-mcp)** - Easily Build and Deploy unikernels to any cloud.
- <img height="12" width="12" src="https://needle-ai.com/images/needle-logo-orange-2-rounded.png" alt="Needle AI Logo" /> **[Needle](https://github.com/needle-ai/needle-mcp)** - Production-ready RAG out of the box to search and retrieve data from your own documents.
- <img height="12" width="12" src="https://neo4j.com/favicon.ico" alt="Neo4j Logo" /> **[Neo4j](https://github.com/neo4j-contrib/mcp-neo4j/)** - Neo4j graph database server (schema + read/write-cypher) and separate graph database backed memory
- <img height="12" width="12" src="https://avatars.githubusercontent.com/u/183852044?s=48&v=4" alt="Neon Logo" /> **[Neon](https://github.com/neondatabase/mcp-server-neon)** - Interact with the Neon serverless Postgres platform
- <img height="12" width="12" src="https://app.usenerve.com/favicon.ico" alt="Nerve Logo" /> **[Nerve](https://github.com/nerve-hq/nerve-mcp-server)** - Search and Act on all your company data across all your SaaS apps via [Nerve](https://www.usenerve.com/)
- <img height="12" width="12" src="https://www.netdata.cloud/favicon-32x32.png" alt="Netdata Logo" /> **[Netdata](https://github.com/netdata/netdata/blob/master/src/web/mcp/README.md)** - Discovery, exploration, reporting and root cause analysis using all observability data, including metrics, logs, systems, containers, processes, and network connections
- <img height="12" width="12" src="https://www.netlify.com/favicon/icon.svg" alt="Netlify Logo" /> **[Netlify](https://docs.netlify.com/welcome/build-with-ai/netlify-mcp-server/)** - Create, build, deploy, and manage your websites with Netlify web platform.
- <img height="12" width="12" src="https://www.thenile.dev/favicon.ico" alt="Nile Logo" /> **[Nile](https://github.com/niledatabase/nile-mcp-server)** - An MCP server that talks to Nile - Postgres re-engineered for B2B apps. Manage and query databases, tenants, users, auth using LLMs
- <img height="12" width="12" src="https://avatars.githubusercontent.com/u/208441832?s=400&v=4" alt="Nodit Logo" /> **[Nodit](https://github.com/noditlabs/nodit-mcp-server)** - Official Nodit MCP Server enabling access to multi-chain RPC Nodes and Data APIs for blockchain data.
- <img height="12" width="12" src="https://app.norman.finance/favicons/favicon-32x32.png" alt="Norman Logo" /> **[Norman Finance](https://github.com/norman-finance/norman-mcp-server)** - MCP server for managing accounting and taxes with Norman Finance.
- <img height="12" width="12" src="https://avatars.githubusercontent.com/u/4792552?s=200&v=4" alt="Notion Logo" /> **[Notion](https://github.com/makenotion/notion-mcp-server#readme)** - This project implements an MCP server for the Notion API.
- <img height="12" width="12" src="https://www.nutrient.io/assets/images/logos/nutrient.svg" alt="Nutrient Logo" /> **[Nutrient](https://github.com/PSPDFKit/nutrient-dws-mcp-server)** - Create, Edit, Sign, Extract Documents using Natural Language
- <img height="12" width="12" src="https://nx.dev/favicon/favicon.svg" alt="Nx Logo" /> **[Nx](https://github.com/nrwl/nx-console/blob/master/apps/nx-mcp)** - Makes [Nx's understanding](https://nx.dev/features/enhance-AI) of your codebase accessible to LLMs, providing insights into the codebase architecture, project relationships and runnable tasks thus allowing AI to make precise code suggestions.
- <img height="12" width="12" src="https://avatars.githubusercontent.com/u/82347605?s=48&v=4" alt="OceanBase Logo" /> **[OceanBase](https://github.com/oceanbase/mcp-oceanbase)** - MCP Server for OceanBase database and its tools
- <img height="12" width="12" src="https://docs.octagonagents.com/logo.svg" alt="Octagon Logo" /> **[Octagon](https://github.com/OctagonAI/octagon-mcp-server)** - Deliver real-time investment research with extensive private and public market data.
- <img height="12" width="12" src="https://octoeverywhere.com/img/logo.png" alt="OctoEverywhere Logo" /> **[OctoEverywhere](https://github.com/OctoEverywhere/mcp)** - A 3D Printing MCP server that allows for querying for live state, webcam snapshots, and 3D printer control.
- <img height="12" width="12" src="https://avatars.githubusercontent.com/u/211697972" alt="Offorte Logo" /> **[Offorte](https://github.com/offorte/offorte-mcp-server#readme)** - Offorte Proposal Software official MCP server enables creation and sending of business proposals.
- <img height="12" width="12" src="https://maps.olakrutrim.com/favicon.ico" alt="Ola Maps" /> **[OlaMaps](https://pypi.org/project/ola-maps-mcp-server)** - Official Ola Maps MCP Server for services like geocode, directions, place details and many more.
- <img height="12" width="12" src="https://static.onlyoffice.com/images/favicon.ico" alt="ONLYOFFICE DocSpace" /> **[ONLYOFFICE DocSpace](https://github.com/ONLYOFFICE/docspace-mcp)** - Interact with [ONLYOFFICE DocSpace](https://www.onlyoffice.com/docspace.aspx) API to create rooms, manage files and folders.
- <img height="12" width="12" src="https://op.gg/favicon.ico" alt="OP.GG Logo" /> **[OP.GG](https://github.com/opgginc/opgg-mcp)** - Access real-time gaming data across popular titles like League of Legends, TFT, and Valorant, offering champion analytics, esports schedules, meta compositions, and character statistics.
- <img height="12" width="12" src="https://opensearch.org/wp-content/uploads/2025/01/opensearch_mark_default.svg" alt="OpenSearch Logo" /> **[OpenSearch](https://github.com/opensearch-project/opensearch-mcp-server-py)** -  MCP server that enables AI agents to perform search and analytics use cases on data stored in [OpenSearch](https://opensearch.org/).
- <img height="12" width="12" src="https://app.opslevel.com/favicon.ico" alt="OpsLevel" /> **[OpsLevel](https://github.com/opslevel/opslevel-mcp)** - Official MCP Server for [OpsLevel](https://www.opslevel.com).
- <img height="12" width="12" src="https://optuna.org/assets/img/favicon.ico" alt="Optuna Logo" /> **[Optuna](https://github.com/optuna/optuna-mcp)** - Official MCP server enabling seamless orchestration of hyperparameter search and other optimization tasks with [Optuna](https://optuna.org/).
- <img height="12" width="12" src="https://orshot.com/brand/favicon.svg" alt="Orshot Logo" /> **[Orshot](https://github.com/rishimohan/orshot-mcp-server)** - Official [Orshot](https://orshot.com) MCP server to dynamically generate images from custom design templates.
- <img height="12" width="12" src="https://oxylabs.io/favicon.ico" alt="Oxylabs Logo" /> **[Oxylabs](https://github.com/oxylabs/oxylabs-mcp)** - Scrape websites with Oxylabs Web API, supporting dynamic rendering and parsing for structured data extraction.
- <img height="12" width="12" src="https://developer.paddle.com/favicon.svg" alt="Paddle Logo" /> **[Paddle](https://github.com/PaddleHQ/paddle-mcp-server)** - Interact with the Paddle API. Manage product catalog, billing and subscriptions, and reports.
- **[Pagos](https://github.com/pagos-ai/pagos-mcp)** - Interact with the Pagos API. Query Credit Card BIN Data with more to come.
- <img height="12" width="12" src="https://paiml.com/favicon.ico" alt="PAIML Logo" /> **[PAIML MCP Agent Toolkit](https://github.com/paiml/paiml-mcp-agent-toolkit)** - Professional project scaffolding toolkit with zero-configuration AI context generation, template generation for Rust/Deno/Python projects, and hybrid neuro-symbolic code analysis.
- <img height="12" width="12" src="https://app.paperinvest.io/favicon.svg" alt="Paper Logo" /> **[Paper](https://github.com/paperinvest/mcp-server)** - Realistic paper trading platform with market simulation, 22 broker emulations, and professional tools for risk-free trading practice. First trading platform with MCP integration.
- **[Patronus AI](https://github.com/patronus-ai/patronus-mcp-server)** - Test, evaluate, and optimize AI agents and RAG apps
- <img height="12" width="12" src="https://www.paypalobjects.com/webstatic/icon/favicon.ico" alt="PayPal Logo" /> **[PayPal](https://mcp.paypal.com)** - PayPal's official MCP server.
- <img height="12" width="12" src="https://ww2-secure.pearl.com/static/pearl/pearl-logo.svg" alt="Pearl Logo" /> **[Pearl](https://github.com/Pearl-com/pearl_mcp_server)** - Official MCP Server to interact with Pearl API. Connect your AI Agents with 12,000+ certified experts instantly.
- <img height="12" width="12" src="https://www.perplexity.ai/favicon.ico" alt="Perplexity Logo" /> **[Perplexity](https://github.com/ppl-ai/modelcontextprotocol)** - An MCP server that connects to Perplexity's Sonar API, enabling real-time web-wide research in conversational AI.
- <img height="12" width="12" src="https://avatars.githubusercontent.com/u/54333248" /> **[Pinecone](https://github.com/pinecone-io/pinecone-mcp)** - [Pinecone](https://docs.pinecone.io/guides/operations/mcp-server)'s developer MCP Server assist developers in searching documentation and managing data within their development environment.
- <img height="12" width="12" src="https://avatars.githubusercontent.com/u/54333248" /> **[Pinecone Assistant](https://github.com/pinecone-io/assistant-mcp)** - Retrieves context from your [Pinecone Assistant](https://docs.pinecone.io/guides/assistant/mcp-server) knowledge base.
- <img height="12" width="12" src="https://pipedream.com/favicon.ico" alt="Pipedream Logo" /> **[Pipedream](https://github.com/PipedreamHQ/pipedream/tree/master/modelcontextprotocol)** - Connect with 2,500 APIs with 8,000+ prebuilt tools.
- <img height="12" width="12" src="https://playcanvas.com/static-assets/images/icons/favicon.png" alt="PlayCanvas Logo" /> **[PlayCanvas](https://github.com/playcanvas/editor-mcp-server)** - Create interactive 3D web apps with the PlayCanvas Editor.
- <img height="12" width="12" src="https://www.plugged.in/favicon.ico" alt="Plugged.in Logo" /> **[Plugged.in](https://github.com/VeriTeknik/pluggedin-mcp)** - A comprehensive proxy that combines multiple MCP servers into a single MCP. It provides discovery and management of tools, prompts, resources, and templates across servers, plus a playground for debugging when building MCP servers.
- <img height="12" width="12" src="https://github.com/port-labs/port-mcp-server/blob/main/assets/port_symbol_white.svg" alt="Port Logo" /> **[Port IO](https://github.com/port-labs/port-mcp-server)** - Access and manage your software catalog to improve service quality and compliance.
- **[PostHog](https://github.com/posthog/mcp)** - Interact with PostHog analytics, feature flags, error tracking and more with the official PostHog MCP server.
- **[Postman API](https://github.com/postmanlabs/postman-api-mcp)** - Manage your Postman resources using the [Postman API](https://www.postman.com/postman/postman-public-workspace/collection/i2uqzpp/postman-api).
- <img height="12" width="12" src="https://powerdrill.ai/_next/static/media/powerdrill.0fa27d00.webp" alt="Powerdrill Logo" /> **[Powerdrill](https://github.com/powerdrillai/powerdrill-mcp)** - An MCP server that provides tools to interact with Powerdrill datasets, enabling smart AI data analysis and insights.
- <img height="12" width="12" src="https://www.prisma.io/images/favicon-32x32.png" alt="Prisma Logo" /> **[Prisma](https://www.prisma.io/docs/postgres/mcp-server)** - Create and manage Prisma Postgres databases
- <img height="12" width="12" src="https://docs.speedscale.com/img/favicon.ico" alt="proxymock Logo" /> **[proxymock](https://docs.speedscale.com/proxymock/reference/mcp/)** - An MCP server that automatically generates tests and mocks by recording a live app.
- <img src="https://www.pubnub.com/favicon/favicon-32x32.png" alt="PubNub" width="12" height="12"> **[PubNub](https://github.com/pubnub/pubnub-mcp-server)** - Retrieves context for developing with PubNub SDKs and calling APIs.
- <img height="12" width="12" src="https://www.pulumi.com/images/favicon.ico" alt="Pulumi Logo" /> **[Pulumi](https://github.com/pulumi/mcp-server)** - Deploy and manage cloud infrastructure using [Pulumi](https://pulumi.com).
- <img height="12" width="12" src="https://pure.md/favicon.png" alt="Pure.md Logo" /> **[Pure.md](https://github.com/puremd/puremd-mcp)** - Reliably access web content in markdown format with [pure.md](https://pure.md) (bot detection avoidance, proxy rotation, and headless JS rendering built in).
- <img height="12" width="12" src="https://put.io/images/favicon.ico" alt="Put.io Logo" /> **[Put.io](https://github.com/putdotio/putio-mcp-server)** - Interact with your Put.io account to download torrents.
- <img height="12" width="12" src="https://qdrant.tech/img/brand-resources-logos/logomark.svg" /> **[Qdrant](https://github.com/qdrant/mcp-server-qdrant/)** - Implement semantic memory layer on top of the Qdrant vector search engine
- **[Quickchat AI](https://github.com/incentivai/quickchat-ai-mcp)** - Launch your conversational [Quickchat AI](https://quickchat.ai) agent as an MCP to give AI apps real-time access to its Knowledge Base and conversational capabilities
- <img height="12" width="12" src="https://avatars.githubusercontent.com/u/165178062" alt="Ragie Logo" /> **[Ragie](https://github.com/ragieai/ragie-mcp-server/)** - Retrieve context from your [Ragie](https://www.ragie.ai) (RAG) knowledge base connected to integrations like Google Drive, Notion, JIRA and more.
- <img height="12" width="12" src="https://www.ramp.com/favicon.ico" /> **[Ramp](https://github.com/ramp-public/ramp-mcp)** - Interact with [Ramp](https://ramp.com)'s Developer API to run analysis on your spend and gain insights leveraging LLMs
- **[Raygun](https://github.com/MindscapeHQ/mcp-server-raygun)** - Interact with your crash reporting and real using monitoring data on your Raygun account
- <img height="12" width="12" src="https://framerusercontent.com/images/CU1m0xFonUl76ZeaW0IdkQ0M.png" alt="Razorpay Logo" /> **[Razorpay](https://github.com/razorpay/razorpay-mcp-server)** - Razorpay's official MCP server
- <img height="12" width="12" src="https://www.recraft.ai/favicons/icon.svg" alt="Recraft Logo" /> **[Recraft](https://github.com/recraft-ai/mcp-recraft-server)** - Generate raster and vector (SVG) images using [Recraft](https://recraft.ai). Also you can edit, upscale images, create your own styles, and vectorize raster images
- <img height="12" width="12" src="https://avatars.githubusercontent.com/u/1529926" alt="Redis Logo" /> **[Redis](https://github.com/redis/mcp-redis/)** - The Redis official MCP Server offers an interface to manage and search data in Redis.
- <img height="12" width="12" src="https://avatars.githubusercontent.com/u/1529926" alt="Redis Logo" /> **[Redis Cloud API](https://github.com/redis/mcp-redis-cloud/)** - The Redis Cloud API MCP Server allows you to manage your Redis Cloud resources using natural language.
- <img src="https://avatars.githubusercontent.com/u/149024635" alt="Reexpress" width="12" height="12"> **[Reexpress](https://github.com/ReexpressAI/reexpress_mcp_server)** - Enable Similarity-Distance-Magnitude statistical verification for your search, software, and data science workflows
- <img height="12" width="12" src="https://www.rember.com/favicon.ico" alt="Rember Logo" /> **[Rember](https://github.com/rember/rember-mcp)** - Create spaced repetition flashcards in [Rember](https://rember.com) to remember anything you learn in your chats
- <img height="12" width="12" src="http://nonica.io/Nonica-logo.ico" alt="Nonica Logo" /> **[Revit](https://github.com/NonicaTeam/AI-Connector-for-Revit)** - Connect and interact with your Revit models live.
- <img height="12" width="12" src="https://ui.rilldata.com/favicon.png" alt="Rill Data Logo" /> **[Rill Data](https://docs.rilldata.com/explore/mcp)** - Interact with Rill Data to query and analyze your data.
- <img height="12" width="12" src="https://riza.io/favicon.ico" alt="Riza logo" /> **[Riza](https://github.com/riza-io/riza-mcp)** - Arbitrary code execution and tool-use platform for LLMs by [Riza](https://riza.io)
- <img height="12" width="12" src="https://cdn.foundation.roblox.com/current/RobloxStudio.ico" alt="Roblox Studio" /> **[Roblox Studio](https://github.com/Roblox/studio-rust-mcp-server)** - Roblox Studio MCP Server, create and manipulate scenes, scripts in Roblox Studio
- <img src="https://hyper3d.ai/favicon.ico" alt="Rodin" width="12" height="12"> **[Rodin](https://github.com/DeemosTech/rodin-api-mcp)** - Generate 3D Models with [Hyper3D Rodin](https://hyper3d.ai)
- <img height="12" width="12" src="https://cdn.prod.website-files.com/66b7de6a233c04f4dac200a6/66bed52680d689629483c18b_faviconV2%20(2).png" alt="Root Signals Logo" /> **[Root Signals](https://github.com/root-signals/root-signals-mcp)** - Improve and quality control your outputs with evaluations using LLM-as-Judge
- **[Routine](https://github.com/routineco/mcp-server)** - MCP server to interact with [Routine](https://routine.co/): calendars, tasks, notes, etc.
- <img height="12" width="12" src="https://raw.githubusercontent.com/safedep/.github/refs/heads/main/assets/logo/1.png" alt="SafeDep Logo" /> **[SafeDep](https://github.com/safedep/vet/blob/main/docs/mcp.md)** - SafeDep `vet-mcp` helps in  vetting open source packages for security risks—such as vulnerabilities and malicious code—before they're used in your project, especially with AI-generated code suggestions.
- <img height="12" width="12" src="https://waf-ce.chaitin.cn/favicon.ico" alt="SafeLine Logo" /> **[SafeLine](https://github.com/chaitin/SafeLine/tree/main/mcp_server)** - [SafeLine](https://safepoint.cloud/landing/safeline) is a self-hosted WAF(Web Application Firewall) to protect your web apps from attacks and exploits.
- <img height="12" width="12" src="https://scrapi.tech/favicon.ico" alt="ScrAPI Logo" /> **[ScrAPI](https://github.com/DevEnterpriseSoftware/scrapi-mcp)** - Web scraping using [ScrAPI](https://scrapi.tech). Extract website content that is difficult to access because of bot detection, captchas or even geolocation restrictions.
- <img height="12" width="12" src="https://screenshotone.com/favicon.ico" alt="ScreenshotOne Logo" /> **[ScreenshotOne](https://github.com/screenshotone/mcp/)** - Render website screenshots with [ScreenshotOne](https://screenshotone.com/)
- <img height="12" width="12" src="https://pics.fatwang2.com/56912e614b35093426c515860f9f2234.svg" alt="Search1API Logo" /> **[Search1API](https://github.com/fatwang2/search1api-mcp)** - One API for Search, Crawling, and Sitemaps
- <img height="12" width="12" src="https://secureframe.com/favicon.ico" alt="Secureframe Logo" /> **[Secureframe](https://github.com/secureframe/secureframe-mcp-server)** - Query security controls, monitor compliance tests, and access audit data across SOC 2, ISO 27001, CMMC, FedRAMP, and other frameworks from [Secureframe](https://secureframe.com).
- <img height="12" width="12" src="https://semgrep.dev/favicon.ico" alt="Semgrep Logo" /> **[Semgrep](https://github.com/semgrep/mcp)** - Enable AI agents to secure code with [Semgrep](https://semgrep.dev/).
- <img height="12" width="12" src="https://cdn.prod.website-files.com/6372338e5477e047032b37a5/64f85e6388a2a5c8c9525b4d_favLogo.png" alt="Shortcut Logo" /> **[Shortcut](https://github.com/useshortcut/mcp-server-shortcut)** - Access and implement all of your projects and tasks (Stories) from [Shortcut](https://shortcut.com/).
- <img height="12" width="12" src="https://www.singlestore.com/favicon-32x32.png?v=277b9cbbe31e8bc416504cf3b902d430"/> **[SingleStore](https://github.com/singlestore-labs/mcp-server-singlestore)** - Interact with the SingleStore database platform
- <img src="https://smooth-operator.online/logo48.png" alt="Smooth Operator" width="12" height="12"> **[Smooth Operator](https://smooth-operator.online/agent-tools-api-docs/toolserverdocs)** - Tools to automate Windows via AI Vision, Mouse, Keyboard, Automation Trees, Webbrowser
- <img height="12" width="12" src="https://app.snyk.io/bundle/favicon-faj49uD9.png" alt="Snyk Logo" /> **[Snyk](https://github.com/snyk/snyk-ls/blob/main/mcp_extension/README.md)** - Enhance security posture by embedding [Snyk](https://snyk.io/) vulnerability scanning directly into agentic workflows.
- <img height="12" width="12" src="https://www.sonarsource.com/favicon.ico" alt="SonarQube Logo" /> **[SonarQube](https://github.com/SonarSource/sonarqube-mcp-server)** - Enables seamless integration with [SonarQube](https://www.sonarsource.com/) Server or Cloud and allows for code snippet analysis within the agent context.
- <img src="https://sophtron.com/favicon.ico" alt="Sophtron" width="12" height="12"> **[Sophtron](https://github.com/sophtron/Sophtron-Integration/tree/main/modelcontextprotocol)** - Connect to your bank, credit card, utilities accounts to retrieve account balances and transactions with [Sophtron Bank Integration](https://sophtron.com).
- <img height="12" width="12" src="https://www.starrocks.io/favicon.ico" alt="StarRocks Logo" /> **[StarRocks](https://github.com/StarRocks/mcp-server-starrocks)** - Interact with [StarRocks](https://www.starrocks.io/)
- <img height="12" width="12" src="https://downloads.steadybit.com/logomark.svg" alt="Steadybit Logo" /> **[Steadybit](https://github.com/steadybit/mcp)** - Interact with [Steadybit](https://www.steadybit.com/)
- <img height="12" width="12" src="https://stripe.com/favicon.ico" alt="Stripe Logo" /> **[Stripe](https://github.com/stripe/agent-toolkit)** - Interact with Stripe API
- <img height="12" width="12" src="https://supabase.com/favicon/favicon.ico" alt="Supabase Logo" /> **[Supabase](https://github.com/supabase-community/supabase-mcp)** - Interact with Supabase: Create tables, query data, deploy edge functions, and more.
- <img height="12" width="12" src="https://d12w4pyrrczi5e.cloudfront.net/archive/50eb154ab859c63a8f1c850f9fe094e25d35e929/images/favicon.ico" alt="Tako Logo" /> **[Tako](https://github.com/TakoData/tako-mcp)** - Use natural language to search [Tako](https://trytako.com) for real-time financial, sports, weather, and public data with visualization
- <img height="12" width="12" src="https://tavily.com/favicon.ico" alt="Tavily Logo" /> **[Tavily](https://github.com/tavily-ai/tavily-mcp)** - Search engine for AI agents (search + extract) powered by [Tavily](https://tavily.com/)
- <img height="12" width="12" src="https://avatars.githubusercontent.com/u/1615979?s=200&v=4" alt="Teradata Logo" /> **[Teradata](https://github.com/Teradata/teradata-mcp-server)** - This MCP Server support tools and prompts for multi task data analytics on a [Teradata](https://teradata.com) platform.
- <img height="12" width="12" src="https://raw.githubusercontent.com/hashicorp/terraform-mcp-server/main/public/images/Terraform-LogoMark_onDark.svg" alt="Terraform Logo" /> **[Terraform](https://github.com/hashicorp/terraform-mcp-server)** - Seamlessly integrate with Terraform ecosystem, enabling advanced automation and interaction capabilities for Infrastructure as Code (IaC) development powered by [Terraform](https://www.hashicorp.com/en/products/terraform)
- <img height="12" width="12" src="https://www.textin.com/favicon.png" alt="TextIn Logo" /> **[TextIn](https://github.com/intsig-textin/textin-mcp)** - An MCP server for the [TextIn](https://www.textin.com/?from=github_mcp) API, is a tool for extracting text and performing OCR on documents, it also supports converting documents into Markdown
- <img height="12" width="12" src="https://avatars.githubusercontent.com/u/106156665?s=200" alt="Thena Logo" /> **[Thena](https://mcp.thena.ai)** - Thena's MCP server for enabling users and AI agents to interact with Thena's services and manage customers across different channels such as Slack, Email, Web, Discord etc.
- <img height="12" width="12" src="https://www.lg.com/favicon.ico" alt="ThinQ Logo" /> **[ThinQ Connect](https://github.com/thinq-connect/thinqconnect-mcp)** - Interact with LG ThinQ smart home devices and appliances through the ThinQ Connect MCP server.
- <img height="12" width="12" src="https://thirdweb.com/favicon.ico" alt="Thirdweb Logo" /> **[Thirdweb](https://github.com/thirdweb-dev/ai/tree/main/python/thirdweb-mcp)** - Read/write to over 2k blockchains, enabling data querying, contract analysis/deployment, and transaction execution, powered by [Thirdweb](https://thirdweb.com/)
- <img height="12" width="12" src="https://www.thoughtspot.com/favicon-16x16.png" alt="ThoughtSpot Logo" /> **[ThoughtSpot](https://github.com/thoughtspot/mcp-server)** - AI is the new BI. A dedicated data analyst for everyone on your team. Bring [ThoughtSpot](https://thoughtspot.com) powers into Claude or any MCP host.
- <img height="12" width="12" src="https://tianji.msgbyte.com/img/dark-brand.svg" alt="Tianji Logo" /> **[Tianji](https://github.com/msgbyte/tianji/tree/master/apps/mcp-server)** - Interact with Tianji platform whatever selfhosted or cloud platform, powered by [Tianji](https://tianji.msgbyte.com/).
- <img height="12" width="12" src="https://www.pingcap.com/favicon.ico" alt="TiDB Logo" /> **[TiDB](https://github.com/pingcap/pytidb)** - MCP Server to interact with TiDB database platform.
- <img height="12" width="12" src="https://www.tinybird.co/favicon.ico" alt="Tinybird Logo" /> **[Tinybird](https://github.com/tinybirdco/mcp-tinybird)** - Interact with Tinybird serverless ClickHouse platform
- <img height="12" width="12" src="https://b2729162.smushcdn.com/2729162/wp-content/uploads/2023/10/cropped-Favicon-1-192x192.png?lossy=1&strip=1&webp=1" alt="Tldv Logo" /> **[Tldv](https://gitlab.com/tldv/tldv-mcp-server)** - Connect your AI agents to Google-Meet, Zoom & Microsoft Teams through [tl;dv](https://tldv.io)
- <img height="12" width="12" src="https://cdn.tokenmetrics.com/logo.svg" alt="Token Metrics Logo" /> **[Token Metrics](https://github.com/token-metrics/mcp)** - [Token Metrics](https://www.tokenmetrics.com/) integration for fetching real-time crypto market data, trading signals, price predictions, and advanced analytics.
- <img height="12" width="12" src="https://images.thetradeagent.ai/trade_agent/logo.svg" alt="Trade Agent Logo" /> **[Trade Agent](https://github.com/Trade-Agent/trade-agent-mcp)** - Execute stock and crypto trades on your brokerage via [Trade Agent](https://thetradeagent.ai)
- <img height="12" width="12" src="https://www.twilio.com/content/dam/twilio-com/core-assets/social/favicon-16x16.png" alt="Twilio Logo" /> **[Twilio](https://github.com/twilio-labs/mcp)** - Interact with [Twilio](https://www.twilio.com/en-us) APIs to send SMS messages, manage phone numbers, configure your account, and more.
- <img height="12" width="12" src="https://unifai.network/favicon.ico" alt="UnifAI Logo" /> **[UnifAI](https://github.com/unifai-network/unifai-mcp-server)** - Dynamically search and call tools using [UnifAI Network](https://unifai.network)
- <img height="12" width="12" src="https://framerusercontent.com/images/plcQevjrOYnyriuGw90NfQBPoQ.jpg" alt="Unstructured Logo" /> **[Unstructured](https://github.com/Unstructured-IO/UNS-MCP)** - Set up and interact with your unstructured data processing workflows in [Unstructured Platform](https://unstructured.io)
- <img height="12" width="12" src="https://upstash.com/icons/favicon-32x32.png" alt="Upstash Logo" /> **[Upstash](https://github.com/upstash/mcp-server)** - Manage Redis databases and run Redis commands on [Upstash](https://upstash.com/) with natural language.
- <img src="https://www.vantage.sh/favicon.ico" alt="Vantage" width="12" height="12"> **[Vantage](https://github.com/vantage-sh/vantage-mcp-server)** - Interact with your organization's cloud cost spend.
- <img height="12" width="12" src="https://mcp.variflight.com/favicon.ico" alt="VariFlight Logo" /> **[VariFlight](https://github.com/variflight/variflight-mcp)** - VariFlight's official MCP server provides tools to query flight information, weather data, comfort metrics, the lowest available fares, and other civil aviation-related data.
- <img height="12" width="12" src="https://docs.octagonagents.com/logo.svg" alt="Octagon Logo" /> **[VCAgents](https://github.com/OctagonAI/octagon-vc-agents)** - Interact with investor agents—think Wilson or Thiel—continuously updated with market intel.
- **[Vectorize](https://github.com/vectorize-io/vectorize-mcp-server/)** - [Vectorize](https://vectorize.io) MCP server for advanced retrieval, Private Deep Research, Anything-to-Markdown file extraction and text chunking.
- <img height="12" width="12" src="https://static.verbwire.com/favicon-16x16.png" alt="Verbwire Logo" /> **[Verbwire](https://github.com/verbwire/verbwire-mcp-server)** - Deploy smart contracts, mint NFTs, manage IPFS storage, and more through the Verbwire API
- <img height="12" width="12" src="https://verodat.io/assets/favicon-16x16.png" alt="Verodat Logo" /> **[Verodat](https://github.com/Verodat/verodat-mcp-server)** - Interact with Verodat AI Ready Data platform
- <img height="12" width="12" src="https://www.veyrax.com/favicon.ico" alt="VeyraX Logo" /> **[VeyraX](https://github.com/VeyraX/veyrax-mcp)** - Single tool to control all 100+ API integrations, and UI components
- <img height="12" width="12" src="https://avatars.githubusercontent.com/u/174736222?s=200&v=4" alt="VictoriaMetrics Logo" /> **[VictoriaMetrics](https://github.com/VictoriaMetrics-Community/mcp-victoriametrics)** - Comprehensive integration with [VictoriaMetrics APIs](https://docs.victoriametrics.com/victoriametrics/url-examples/) and [documentation](https://docs.victoriametrics.com/) for monitoring, observability, and debugging tasks related to your VictoriaMetrics instances.
- <img height="12" width="12" src="https://framerusercontent.com/images/ijlYG00LOcMD6zR1XLMxHbAwZkM.png" alt="VideoDB Director" /> **[VideoDB Director](https://github.com/video-db/agent-toolkit/tree/main/modelcontextprotocol)** - Create AI-powered video workflows including automatic editing, content moderation, voice cloning, highlight generation, and searchable video moments—all accessible via simple APIs and intuitive chat-based interfaces.
- <img height="12" width="12" src="https://landing.ai/wp-content/uploads/2024/04/cropped-favicon-192x192.png" alt="LandingAI VisionAgent" /> **[VisionAgent MCP](https://github.com/landing-ai/vision-agent-mcp)** - A simple MCP server that enables your LLM to better reason over images, video and documents.
- <img height="12" width="12" src="https://raw.githubusercontent.com/mckinsey/vizro/main/vizro-core/docs/assets/images/favicon.png" alt="Vizro Logo" /> **[Vizro](https://github.com/mckinsey/vizro/tree/main/vizro-mcp)** - Tools and templates to create validated and maintainable data charts and dashboards
- <img height="12" width="12" src="https://wavespeed.ai/logo.webp" alt="WaveSpeed Logo" /> **[WaveSpeed](https://github.com/WaveSpeedAI/mcp-server)** - WaveSpeed MCP server providing AI agents with image and video generation capabilities.
- <img height="12" width="12" src="https://waystation.ai/images/logo.svg" alt="WayStation Logo" /> **[WayStation](https://github.com/waystation-ai/mcp)** - Universal MCP server to connect to popular productivity tools such as Notion, Monday, AirTable, and many more
- <img height="12" width="12" src="https://www.webflow.com/favicon.ico" alt="Webflow Logo"> **[Webflow](https://github.com/webflow/mcp-server)** - Interact with Webflow sites, pages, and collections
- <img height="12" width="12" src="https://webscraping.ai/favicon.ico" alt="WebScraping.AI Logo" /> **[WebScraping.AI](https://github.com/webscraping-ai/webscraping-ai-mcp-server)** - Interact with **[WebScraping.AI](https://WebScraping.AI)** for web data extraction and scraping
- <img height="12" width="12" src="https://winston-app-production-public.s3.us-east-1.amazonaws.com/winston-ai-favicon-light.svg" alt="Winston.AI Logo" /> **[Winston AI](https://github.com/gowinston-ai/winston-ai-mcp-server)** - AI detector MCP server with industry leading accuracy rates in detecting use of AI in text and images. The [Winston AI](https://gowinston.ai) MCP server also offers a robust plagiarism checker to help maintain integrity.
- <img height="12" width="12" src="https://www.xero.com/favicon.ico" alt="Xero Logo" /> **[Xero](https://github.com/XeroAPI/xero-mcp-server)** - Interact with the accounting data in your business using our official MCP server
- <img height="12" width="12" src="https://storage.yandexcloud.net/ydb-www-prod-site-assets/favicon-202305/favicon.ico" alt="YDB Logo" /> **[YDB](https://github.com/ydb-platform/ydb-mcp)** - Query [YDB](https://ydb.tech/) databases
- <img height="12" width="12" src="https://cdn.prod.website-files.com/632cd328ed2b485519c3f689/6334977a5d1a542102d4b9b5_favicon-32x32.png" alt="YepCode Logo" /> **[YepCode](https://github.com/yepcode/mcp-server-js)** - Run code in a secure, scalable sandbox environment with full support for dependencies, secrets, logs, and access to APIs or databases. Powered by [YepCode](https://yepcode.io)
- <img height="12" width="12" src="https://www.yugabyte.com/favicon-16x16.png" alt="YugabyteDB Logo" /> **[YugabyteDB](https://github.com/yugabyte/yugabytedb-mcp-server)** -  MCP Server to interact with your [YugabyteDB](https://www.yugabyte.com/) database
- <img height="12" width="12" src="https://avatars.githubusercontent.com/u/14069894" alt="Yunxin Logo" /> **[Yunxin](https://github.com/netease-im/yunxin-mcp-server)** - An MCP server that connects to Yunxin's IM/RTC/DATA Open-API
- <img height="12" width="12" src="https://cdn.zapier.com/zapier/images/favicon.ico" alt="Zapier Logo" /> **[Zapier](https://zapier.com/mcp)** - Connect your AI Agents to 8,000 apps instantly.
- **[ZenML](https://github.com/zenml-io/mcp-zenml)** - Interact with your MLOps and LLMOps pipelines through your [ZenML](https://www.zenml.io) MCP server
- <img height="12" width="12" src="https://zizai.work/images/logo.jpg" alt="ZIZAI Logo" /> **[ZIZAI Recruitment](https://github.com/zaiwork/mcp)** - Interact with the next-generation intelligent recruitment platform for employees and employers, powered by [ZIZAI Recruitment](https://zizai.work).

### 🌎 Community Servers

A growing set of community-developed and maintained servers demonstrates various applications of MCP across different domains.

> **Note:** Community servers are **untested** and should be used at **your own risk**. They are not affiliated with or endorsed by Anthropic.
- **[1Panel](https://github.com/1Panel-dev/mcp-1panel)** - MCP server implementation that provides 1Panel interaction.
- **[A2A](https://github.com/GongRzhe/A2A-MCP-Server)** - An MCP server that bridges the Model Context Protocol (MCP) with the Agent-to-Agent (A2A) protocol, enabling MCP-compatible AI assistants (like Claude) to seamlessly interact with A2A agents.
- **[Ableton Live](https://github.com/Simon-Kansara/ableton-live-mcp-server)** - an MCP server to control Ableton Live.
<<<<<<< HEAD
- **[Adobe Commerce](https://github.com/rafaelstz/adobe-commerce-dev-mcp)** — MCP to interact with Adobe Commerce GraphQL API, including orders, products, customers, etc.
- **[Airbnb](https://github.com/openbnb-org/mcp-server-airbnb)** - Provides tools to search Airbnb and get listing details.
=======
- **[Ableton Live](https://github.com/ahujasid/ableton-mcp)** (by ahujasid) - Ableton integration allowing prompt enabled music creation.
- **[Actor Critic Thinking](https://github.com/aquarius-wing/actor-critic-thinking-mcp)** - Actor-critic thinking for performance evaluation
- **[AgentBay](https://github.com/Michael98671/agentbay)** - An MCP server for providing serverless cloud infrastructure for AI agents.
>>>>>>> 96786966
- **[AI Agent Marketplace Index](https://github.com/AI-Agent-Hub/ai-agent-marketplace-index-mcp)** - MCP server to search more than 5000+ AI agents and tools of various categories from [AI Agent Marketplace Index](http://www.deepnlp.org/store/ai-agent) and monitor traffic of AI Agents.
- **[AI Tasks](https://github.com/jbrinkman/valkey-ai-tasks)** - Let the AI manage complex plans with integrated task management and tracking tools. Supports STDIO, SSE and Streamable HTTP transports.
- **[ai-Bible](https://github.com/AdbC99/ai-bible)** - Search the bible reliably and repeatably [ai-Bible Labs](https://ai-bible.com)
- **[Airbnb](https://github.com/openbnb-org/mcp-server-airbnb)** - Provides tools to search Airbnb and get listing details.
- **[Airflow](https://github.com/yangkyeongmo/mcp-server-apache-airflow)** - A MCP Server that connects to [Apache Airflow](https://airflow.apache.org/) using official python client.
- **[Airtable](https://github.com/domdomegg/airtable-mcp-server)** - Read and write access to [Airtable](https://airtable.com/) databases, with schema inspection.
- **[Airtable](https://github.com/felores/airtable-mcp)** - Airtable Model Context Protocol Server.
- **[Algorand](https://github.com/GoPlausible/algorand-mcp)** - A comprehensive MCP server for tooling interactions (40+) and resource accessibility (60+) plus many useful prompts for interacting with the Algorand blockchain.
- **[Amadeus](https://github.com/donghyun-chae/mcp-amadeus)** (by donghyun-chae) - An MCP server to access, explore, and interact with Amadeus Flight Offers Search API for retrieving detailed flight options, including airline, times, duration, and pricing data.
- **[Amazon Ads](https://github.com/MarketplaceAdPros/amazon-ads-mcp-server)** - MCP Server that provides interaction capabilities with Amazon Advertising through [MarketplaceAdPros](https://marketplaceadpros.com)/
- **[AniList](https://github.com/yuna0x0/anilist-mcp)** (by yuna0x0) - An MCP server to interact with AniList API, allowing you to search for anime and manga, retrieve user data, and manage your watchlist.
- **[Anki](https://github.com/scorzeth/anki-mcp-server)** - An MCP server for interacting with your [Anki](https://apps.ankiweb.net) decks and cards.
- **[AntV Chart](https://github.com/antvis/mcp-server-chart)** - A Model Context Protocol server for generating 15+ visual charts using [AntV](https://github.com/antvis).
- **[Any Chat Completions](https://github.com/pyroprompts/any-chat-completions-mcp)** - Interact with any OpenAI SDK Compatible Chat Completions API like OpenAI, Perplexity, Groq, xAI and many more.
- **[Apache Gravitino(incubating)](https://github.com/datastrato/mcp-server-gravitino)** - Allow LLMs to explore metadata of structured data and unstructured data with Gravitino, and perform data governance tasks including tagging/classification.
- **[APIWeaver](https://github.com/GongRzhe/APIWeaver)** - An MCP server that dynamically creates MCP  servers from web API configurations. This allows you to easily integrate any REST API, GraphQL endpoint, or web service into an MCP-compatible tool that can be used by AI assistants like Claude.
- **[Apple Books](https://github.com/vgnshiyer/apple-books-mcp)** - Interact with your library on Apple Books, manage your book collection, summarize highlights, notes, and much more.
- **[Apple Calendar](https://github.com/Omar-v2/mcp-ical)** - An MCP server that allows you to interact with your MacOS Calendar through natural language, including features such as event creation, modification, schedule listing, finding free time slots etc.
- **[Apple Docs](https://github.com/kimsungwhee/apple-docs-mcp)** - A powerful Model Context Protocol (MCP) server that provides seamless access to Apple Developer Documentation through natural language queries. Search, explore, and get detailed information about Apple frameworks, APIs, sample code, and more directly in your AI-powered development environment.
- **[Apple Script](https://github.com/peakmojo/applescript-mcp)** - MCP server that lets LLM run AppleScript code to to fully control anything on Mac, no setup needed.
- **[APT MCP](https://github.com/GdMacmillan/apt-mcp-server)** - MCP server which runs debian package manager (apt) commands for you using ai agents.
- **[Aranet4](https://github.com/diegobit/aranet4-mcp-server)** - MCP Server to manage your Aranet4 CO2 sensor. Fetch data and store in a local SQLite. Ask questions about historical data.
- **[ArangoDB](https://github.com/ravenwits/mcp-server-arangodb)** - MCP Server that provides database interaction capabilities through [ArangoDB](https://arangodb.com/).
- **[Arduino](https://github.com/vishalmysore/choturobo)** - MCP Server that enables AI-powered robotics using Claude AI and Arduino (ESP32) for real-world automation and interaction with robots.
- **[arXiv API](https://github.com/prashalruchiranga/arxiv-mcp-server)** - An MCP server that enables interacting with the arXiv API using natural language.
- **[arxiv-latex-mcp](https://github.com/takashiishida/arxiv-latex-mcp)** - MCP server that fetches and processes arXiv LaTeX sources for precise interpretation of mathematical expressions in papers.
- **[Atlassian](https://github.com/sooperset/mcp-atlassian)** - Interact with Atlassian Cloud products (Confluence and Jira) including searching/reading Confluence spaces/pages, accessing Jira issues, and project metadata.
- **[Atlassian Server (by phuc-nt)](https://github.com/phuc-nt/mcp-atlassian-server)** - An MCP server that connects AI agents (Cline, Claude Desktop, Cursor, etc.) to Atlassian Jira & Confluence, enabling data queries and actions through the Model Context Protocol.
- **[Attestable MCP](https://github.com/co-browser/attestable-mcp-server)** - An MCP server running inside a trusted execution environment (TEE) via Gramine, showcasing remote attestation using [RA-TLS](https://gramine.readthedocs.io/en/stable/attestation.html). This allows an MCP client to verify the server before connecting.
- **[Audius](https://github.com/glassBead-tc/audius-mcp-atris)** - Audius + AI = Atris. Interact with fans, stream music, tip your favorite artists, and more on Audius: all through Claude.
- **[AutoML](https://github.com/emircansoftware/MCP_Server_DataScience)** – An MCP server for data analysis workflows including reading, preprocessing, feature engineering, model selection, visualization, and hyperparameter tuning.
- **[AWS](https://github.com/rishikavikondala/mcp-server-aws)** - Perform operations on your AWS resources using an LLM.
- **[AWS Athena](https://github.com/lishenxydlgzs/aws-athena-mcp)** - A MCP server for AWS Athena to run SQL queries on Glue Catalog.
- **[AWS Cognito](https://github.com/gitCarrot/mcp-server-aws-cognito)** - A MCP server that connects to AWS Cognito for authentication and user management.
- **[AWS Cost Explorer](https://github.com/aarora79/aws-cost-explorer-mcp-server)** - Optimize your AWS spend (including Amazon Bedrock spend) with this MCP server by examining spend across regions, services, instance types and foundation models ([demo video](https://www.youtube.com/watch?v=WuVOmYLRFmI&feature=youtu.be)).
- **[AWS Resources Operations](https://github.com/baryhuang/mcp-server-aws-resources-python)** - Run generated python code to securely query or modify any AWS resources supported by boto3.
- **[AWS S3](https://github.com/aws-samples/sample-mcp-server-s3)** - A sample MCP server for AWS S3 that flexibly fetches objects from S3 such as PDF documents.
- **[AWS SES](https://github.com/aws-samples/sample-for-amazon-ses-mcp)** Sample MCP Server for Amazon SES (SESv2). See [AWS blog post](https://aws.amazon.com/blogs/messaging - and-targeting/use-ai-agents-and-the-model-context-protocol-with-amazon-ses/) for more details.
- **[Azure ADX](https://github.com/pab1it0/adx-mcp-server)** - Query and analyze Azure Data Explorer databases.
- **[Azure DevOps](https://github.com/Vortiago/mcp-azure-devops)** - An MCP server that provides a bridge to Azure DevOps services, enabling AI assistants to query and manage work items.
- **[Azure MCP Hub](https://github.com/Azure-Samples/mcp)** - A curated list of all MCP servers and related resources for Azure developers by **[Arun Sekhar](https://github.com/achandmsft)**
- **[Azure OpenAI DALL-E 3 MCP Server](https://github.com/jacwu/mcp-server-aoai-dalle3)** - A MCP server for Azure OpenAI DALL-E 3 service to generate image from text.
- **[Azure Wiki Search](https://github.com/coder-linping/azure-wiki-search-server)** - An MCP that enables AI to query the wiki hosted on Azure Devops Wiki.
- **[Baidu AI Search](https://github.com/baidubce/app-builder/tree/master/python/mcp_server/ai_search)** - Web search with Baidu Cloud's AI Search
- **[BambooHR MCP](https://github.com/encoreshao/bamboohr-mcp)** - An MCP server that interfaces with the BambooHR APIs, providing access to employee data, time tracking, and HR management features.
- **[Base Free USDC Transfer](https://github.com/magnetai/mcp-free-usdc-transfer)** - Send USDC on [Base](https://base.org) for free using Claude AI! Built with [Coinbase CDP](https://docs.cdp.coinbase.com/mpc-wallet/docs/welcome).
- **[Basic Memory](https://github.com/basicmachines-co/basic-memory)** - Local-first knowledge management system that builds a semantic graph from Markdown files, enabling persistent memory across conversations with LLMs.
- **[BGG MCP](https://github.com/kkjdaniel/bgg-mcp)** (by kkjdaniel) - MCP to enable interaction with the BoardGameGeek API via AI tooling.
- **[BigQuery](https://github.com/LucasHild/mcp-server-bigquery)** (by LucasHild) - This server enables LLMs to inspect database schemas and execute queries on BigQuery.
- **[BigQuery](https://github.com/ergut/mcp-bigquery-server)** (by ergut) - Server implementation for Google BigQuery integration that enables direct BigQuery database access and querying capabilities
- **[Bilibili](https://github.com/wangshunnn/bilibili-mcp-server)** - This MCP server provides tools to fetch Bilibili user profiles, video metadata, search videos, and more.
- **[Binance](https://github.com/ethancod1ng/binance-mcp-server)** - Cryptocurrency trading and market data access through Binance API integration.
- **[Bing Web Search API](https://github.com/leehanchung/bing-search-mcp)** (by hanchunglee) - Server implementation for Microsoft Bing Web Search API.
- **[BioMCP](https://github.com/genomoncology/biomcp)** (by imaurer) - Biomedical research assistant server providing access to PubMed, ClinicalTrials.gov, and MyVariant.info.
- **[bioRxiv](https://github.com/JackKuo666/bioRxiv-MCP-Server)** - 🔍 Enable AI assistants to search and access bioRxiv papers through a simple MCP interface.
- **[Bitable MCP](https://github.com/lloydzhou/bitable-mcp)** (by lloydzhou) - MCP server provides access to Lark Bitable through the Model Context Protocol. It allows users to interact with Bitable tables using predefined tools.
- **[Blender](https://github.com/ahujasid/blender-mcp)** (by ahujasid) - Blender integration allowing prompt enabled 3D scene creation, modeling and manipulation.
- **[Blockchain MCP](https://github.com/tatumio/blockchain-mcp)** - MCP Server for Blockchain Data from **[Tatum](http://tatum.io/mcp)** that instantly unlocks blockchain access for your AI agents. This official Tatum MCP server connects to any LLM in seconds.
- **[Bluesky](https://github.com/semioz/bluesky-mcp)** (by semioz) - An MCP server for Bluesky, a decentralized social network. It enables automated interactions with the AT Protocol, supporting features like posting, liking, reposting, timeline management, and profile operations.
- **[Bluetooth MCP Server](https://github.com/Hypijump31/bluetooth-mcp-server)** - Control Bluetooth devices and manage connections through natural language commands, including device discovery, pairing, and audio controls.
- **[BNBChain MCP](https://github.com/bnb-chain/bnbchain-mcp)** - An MCP server for interacting with BSC, opBNB, and the Greenfield blockchain.
- **[Braintree](https://github.com/QuentinCody/braintree-mcp-server)** - Unofficial PayPal Braintree payment gateway MCP Server for AI agents to process payments, manage customers, and handle transactions securely.
- **[Brazilian Law](https://github.com/pdmtt/brlaw_mcp_server/)** (by pdmtt) - Agent-driven research on Brazilian law using official sources.
- **[BreakoutRoom](https://github.com/agree-able/room-mcp)** - Agents accomplishing goals together in p2p rooms 
- **[browser-use](https://github.com/co-browser/browser-use-mcp-server)** (by co-browser) - browser-use MCP server with dockerized playwright + chromium + vnc. supports stdio & resumable http.
- **[Browser MCP](https://github.com/bytedance/UI-TARS-desktop/tree/main/packages/agent-infra/mcp-servers/browser)** (by UI-TARS) - A fast, lightweight MCP server that empowers LLMs with browser automation via Puppeteer’s structured accessibility data, featuring optional vision mode for complex visual understanding and flexible, cross-platform configuration.
- **[BrowserLoop](https://github.com/mattiasw/browserloop)** - An MCP server for taking screenshots of web pages using Playwright. Supports high-quality capture with configurable formats, viewport sizes, cookie-based authentication, and both full page and element-specific screenshots.
- **[Bsc-mcp](https://github.com/TermiX-official/bsc-mcp)** The first MCP server that serves as the bridge between AI and BNB Chain, enabling AI agents to execute complex on-chain operations through seamless integration with the BNB Chain, including transfer, swap, launch, security check on any token and even more.
- **[BVG MCP Server - (Unofficial) ](https://github.com/svkaizoku/mcp-bvg)** - Unofficial MCP server for Berliner Verkehrsbetriebe Api. 
- **[CAD-MCP](https://github.com/daobataotie/CAD-MCP#)** (by daobataotie) - Drawing CAD(Line,Circle,Text,Annotation...) through MCP server, supporting mainstream CAD software.
- **[Calculator](https://github.com/githejie/mcp-server-calculator)** - This server enables LLMs to use calculator for precise numerical calculations.
- **[CalDAV MCP](https://github.com/dominik1001/caldav-mcp)** - A CalDAV MCP server to expose calendar operations as tools for AI assistants.
- **[Catalysis Hub](https://github.com/QuentinCody/catalysishub-mcp-server)** - Unofficial MCP server for searching and retrieving scientific data from the Catalysis Hub database, providing access to computational catalysis research and surface reaction data.
- **[CCTV VMS MCP](https://github.com/jyjune/mcp_vms)** - A Model Context Protocol (MCP) server designed to connect to a CCTV recording program (VMS) to retrieve recorded and live video streams. It also provides tools to control the VMS software, such as showing live or playback dialogs for specific channels at specified times.
- **[CFBD API](https://github.com/lenwood/cfbd-mcp-server)** - An MCP server for the [College Football Data API](https://collegefootballdata.com/).
- **[ChatMCP](https://github.com/AI-QL/chat-mcp)** – An Open Source Cross-platform GUI Desktop application compatible with Linux, macOS, and Windows, enabling seamless interaction with MCP servers across dynamically selectable LLMs, by **[AIQL](https://github.com/AI-QL)**
- **[ChatSum](https://github.com/mcpso/mcp-server-chatsum)** - Query and Summarize chat messages with LLM. by [mcpso](https://mcp.so)
- **[Chess.com](https://github.com/pab1it0/chess-mcp)** - Access Chess.com player data, game records, and other public information through standardized MCP interfaces, allowing AI assistants to search and analyze chess information.
- **[ChessPal Chess Engine (stockfish)](https://github.com/wilson-urdaneta/chesspal-mcp-engine)** - A Stockfish-powered chess engine exposed as an MCP server. Calculates best moves and supports both HTTP/SSE and stdio transports.
- **[Chroma](https://github.com/privetin/chroma)** - Vector database server for semantic document search and metadata filtering, built on Chroma
- **[CipherTrust Manager](https://github.com/sanyambassi/ciphertrust-manager-mcp-server)** - MCP server for Thales CipherTrust Manager integration, enabling secure key management and cryptographic operations.
- **[Claude Thread Continuity](https://github.com/peless/claude-thread-continuity)** - Persistent memory system enabling Claude Desktop conversations to resume with full context across sessions. Maintains conversation history, project states, and user preferences for seamless multi-session workflows.
- **[ClaudePost](https://github.com/ZilongXue/claude-post)** - ClaudePost enables seamless email management for Gmail, offering secure features like email search, reading, and sending.
- **[CLDGeminiPDF Analyzer](https://github.com/tfll37/CLDGeminiPDF-Analyzer)** - MCP server tool enabling sharing large PDF files to Google LLMs via API for further/additional analysis and response retrieval to Claude Desktop.
- **[ClearML MCP](https://github.com/prassanna-ravishankar/clearml-mcp)** - Get comprehensive ML experiment context and analysis directly from [ClearML](https://clear.ml) in your AI conversations.
- **[ClickUp](https://github.com/TaazKareem/clickup-mcp-server)** - MCP server for ClickUp task management, supporting task creation, updates, bulk operations, and markdown descriptions.
- **[Cloudinary](https://github.com/felores/cloudinary-mcp-server)** - Cloudinary Model Context Protocol Server to upload media to Cloudinary and get back the media link and details.
- **[CockroachDB](https://github.com/amineelkouhen/mcp-cockroachdb)** - MCP server enabling AI agents and LLMs to manage, monitor, and query **[CockroachDB](https://www.cockroachlabs.com/)** using natural language.
- **[CockroachDB MCP Server](https://github.com/viragtripathi/cockroachdb-mcp-server)** – Full - featured MCP implementation built with FastAPI and CockroachDB. Supports schema bootstrapping, JSONB storage, LLM-ready CLI, and optional `/debug` endpoints.
- **[code-assistant](https://github.com/stippi/code-assistant)** - A coding assistant MCP server that allows to explore a code-base and make changes to code. Should be used with trusted repos only (insufficient protection against prompt injections).
- **[code-context-provider-mcp](https://github.com/AB498/code-context-provider-mcp)** - MCP server that provides code context and analysis for AI assistants. Extracts directory structure and code symbols using WebAssembly Tree-sitter parsers without Native Dependencies.
- **[code-executor](https://github.com/bazinga012/mcp_code_executor)** - An MCP server that allows LLMs to execute Python code within a specified Conda environment.
- **[code-sandbox-mcp](https://github.com/Automata-Labs-team/code-sandbox-mcp)** - An MCP server to create secure code sandbox environment for executing code within Docker containers.
- **[cognee-mcp](https://github.com/topoteretes/cognee/tree/main/cognee-mcp)** - GraphRAG memory server with customizable ingestion, data processing and search
- **[coin_api_mcp](https://github.com/longmans/coin_api_mcp)** - Provides access to [coinmarketcap](https://coinmarketcap.com/) cryptocurrency data.
- **[CoinMarketCap](https://github.com/shinzo-labs/coinmarketcap-mcp)** - Implements the complete [CoinMarketCap](https://coinmarketcap.com/) API for accessing cryptocurrency market data, exchange information, and other blockchain-related metrics.
- **[commands](https://github.com/g0t4/mcp-server-commands)** - Run commands and scripts. Just like in a terminal.
- **[computer-control-mcp](https://github.com/AB498/computer-control-mcp)** - MCP server that provides computer control capabilities, like mouse, keyboard, OCR, etc. using PyAutoGUI, RapidOCR, ONNXRuntime Without External Dependencies.
- **[Computer-Use - Remote MacOS Use](https://github.com/baryhuang/mcp-remote-macos-use)** - Open-source out-of-the-box alternative to OpenAI Operator, providing a full desktop experience and optimized for using remote macOS machines as autonomous AI agents.
- **[Congress.gov API](https://github.com/AshwinSundar/congress_gov_mcp)** - An MCP server to interact with real-time data from the Congress.gov API, which is the official API for the United States Congress.
- **[consul-mcp](https://github.com/kocierik/consul-mcp-server)** - A consul MCP server for service management, health check and Key-Value Store
- **[consult7](https://github.com/szeider/consult7)** - Analyze large codebases and document collections using high-context models via OpenRouter, OpenAI, or Google AI -- very useful, e.g., with Claude Code
- **[Contentful-mcp](https://github.com/ivo-toby/contentful-mcp)** - Read, update, delete, publish content in your [Contentful](https://contentful.com) space(s) from this MCP Server.
- **[context-portal](https://github.com/GreatScottyMac/context-portal)** - Context Portal (ConPort) is a memory bank database system that effectively builds a project-specific knowledge graph, capturing entities like decisions, progress, and architecture, along with their relationships. This serves as a powerful backend for Retrieval Augmented Generation (RAG), enabling AI assistants to access precise, up-to-date project information.
- **[CreateveAI Nexus](https://github.com/spgoodman/createveai-nexus-server)** - Open-Source Bridge Between AI Agents and Enterprise Systems, with simple custom API plug-in capabilities (including close compatibility with ComfyUI nodes), support for Copilot Studio's MCP agent integations, and support for Azure deployment in secure environments with secrets stored in Azure Key Vault, as well as straightforward on-premises deployment.
- **[Creatify](https://github.com/TSavo/creatify-mcp)** - MCP Server that exposes Creatify AI API capabilities for AI video generation, including avatar videos, URL-to-video conversion, text-to-speech, and AI-powered editing tools.
- **[Cronlytic](https://github.com/Cronlytic/cronlytic-mcp-server)** - Create CRUD operations for serverless cron jobs through [Cronlytic](https://cronlytic.com) MCP Server
- **[crypto-feargreed-mcp](https://github.com/kukapay/crypto-feargreed-mcp)**  -  Providing real-time and historical Crypto Fear & Greed Index data.
- **[crypto-indicators-mcp](https://github.com/kukapay/crypto-indicators-mcp)**  -  An MCP server providing a range of cryptocurrency technical analysis indicators and strategies.
- **[crypto-sentiment-mcp](https://github.com/kukapay/crypto-sentiment-mcp)**  -  An MCP server that delivers cryptocurrency sentiment analysis to AI agents.
- **[cryptopanic-mcp-server](https://github.com/kukapay/cryptopanic-mcp-server)** - Providing latest cryptocurrency news to AI agents, powered by CryptoPanic.
- **[Cursor MCP Installer](https://github.com/matthewdcage/cursor-mcp-installer)** - A tool to easily install and configure other MCP servers within Cursor IDE, with support for npm packages, local directories, and Git repositories.
- **[Dappier](https://github.com/DappierAI/dappier-mcp)** - Connect LLMs to real-time, rights-cleared, proprietary data from trusted sources. Access specialized models for Real-Time Web Search, News, Sports, Financial Data, Crypto, and premium publisher content. Explore data models at [marketplace.dappier.com](https://marketplace.dappier.com/marketplace).
- **[Data Exploration](https://github.com/reading-plus-ai/mcp-server-data-exploration)** - MCP server for autonomous data exploration on .csv-based datasets, providing intelligent insights with minimal effort. NOTE: Will execute arbitrary Python code on your machine, please use with caution!
- **[Databricks](https://github.com/JordiNeil/mcp-databricks-server)** - Allows LLMs to run SQL queries, list and get details of jobs executions in a Databricks account.
- **[Databricks Genie](https://github.com/yashshingvi/databricks-genie-MCP)** - A server that connects to the Databricks Genie, allowing LLMs to ask natural language questions, run SQL queries, and interact with Databricks conversational agents.
- **[Databricks Smart SQL](https://github.com/RafaelCartenet/mcp-databricks-server)** - Leveraging Databricks Unity Catalog metadata, perform smart efficient SQL queries to solve Ad-hoc queries and explore data.
- **[Datadog](https://github.com/GeLi2001/datadog-mcp-server)** - Datadog MCP Server for application tracing, monitoring, dashboard, incidents queries built on official datadog api.
- **[Dataset Viewer](https://github.com/privetin/dataset-viewer)** - Browse and analyze Hugging Face datasets with features like search, filtering, statistics, and data export
- **[DaVinci Resolve](https://github.com/samuelgursky/davinci-resolve-mcp)** - MCP server integration for DaVinci Resolve providing powerful tools for video editing, color grading, media management, and project control.
- **[DBHub](https://github.com/bytebase/dbhub/)** - Universal database MCP server connecting to MySQL, MariaDB, PostgreSQL, and SQL Server.
- **[Deebo](https://github.com/snagasuri/deebo-prototype)** – Agentic debugging MCP server that helps AI coding agents delegate and fix hard bugs through isolated multi-agent hypothesis testing.
- **[Deep Research](https://github.com/reading-plus-ai/mcp-server-deep-research)** - Lightweight MCP server offering Grok/OpenAI/Gemini/Perplexity-style automated deep research exploration and structured reporting.
- **[DeepSeek MCP Server](https://github.com/DMontgomery40/deepseek-mcp-server)** - Model Context Protocol server integrating DeepSeek's advanced language models, in addition to [other useful API endpoints](https://github.com/DMontgomery40/deepseek-mcp-server?tab=readme-ov-file#features)
- **[deepseek-thinker-mcp](https://github.com/ruixingshi/deepseek-thinker-mcp)** - A MCP (Model Context Protocol) provider Deepseek reasoning content to MCP-enabled AI Clients, like Claude Desktop. Supports access to Deepseek's thought processes from the Deepseek API service or from a local Ollama server.
- **[Deepseek_R1](https://github.com/66julienmartin/MCP-server-Deepseek_R1)** - A Model Context Protocol (MCP) server implementation connecting Claude Desktop with DeepSeek's language models (R1/V3)
- **[Descope](https://github.com/descope-sample-apps/descope-mcp-server)** - An MCP server to integrate with [Descope](https://descope.com) to search audit logs, manage users, and more.
- **[DesktopCommander](https://github.com/wonderwhy-er/DesktopCommanderMCP)** - Let AI edit and manage files on your computer, run terminal commands, and connect to remote servers via SSH - all powered by one of the most popular local MCP servers.
- **[DevDb](https://github.com/damms005/devdb-vscode?tab=readme-ov-file#mcp-configuration)** - An MCP server that runs right inside the IDE, for connecting to MySQL, Postgres, SQLite, and MSSQL databases.
- **[Dicom](https://github.com/ChristianHinge/dicom-mcp)** - An MCP server to query and retrieve medical images and for parsing and reading dicom-encapsulated documents (pdf etc.). 
- **[Dify](https://github.com/YanxingLiu/dify-mcp-server)** - A simple implementation of an MCP server for dify workflows.
- **[Discogs](https://github.com/cswkim/discogs-mcp-server)** - A MCP server that connects to the Discogs API for interacting with your music collection.
- **[Discord](https://github.com/v-3/discordmcp)** - A MCP server to connect to Discord guilds through a bot and read and write messages in channels
- **[Discord](https://github.com/SaseQ/discord-mcp)** - A MCP server, which connects to Discord through a bot, and provides comprehensive integration with Discord.
- **[Discord](https://github.com/Klavis-AI/klavis/tree/main/mcp_servers/discord)** - For Discord API integration by Klavis AI
- **[Discourse](https://github.com/AshDevFr/discourse-mcp-server)** - A MCP server to search Discourse posts on a Discourse forum.
- **[Docker](https://github.com/ckreiling/mcp-server-docker)** - Integrate with Docker to manage containers, images, volumes, and networks.
- **[Docs](https://github.com/da1z/docsmcp)** - Enable documentation access for the AI agent, supporting llms.txt and other remote or local files.
- **[Docy](https://github.com/oborchers/mcp-server-docy)** - Docy gives your AI direct access to the technical documentation it needs, right when it needs it. No more outdated information, broken links, or rate limits - just accurate, real-time documentation access for more precise coding assistance.
- **[Dodo Payments](https://github.com/dodopayments/dodopayments-node/tree/main/packages/mcp-server)** - Enables AI agents to securely perform payment operations via a lightweight, serverless-compatible interface to the [Dodo Payments](https://dodopayments.com) API.
- **[Domain Tools](https://github.com/deshabhishek007/domain-tools-mcp-server)** - A Model Context Protocol (MCP) server for comprehensive domain analysis: WHOIS, DNS records, and DNS health checks.
- **[DPLP](https://github.com/szeider/mcp-dblp)**  - Searches the [DBLP](https://dblp.org) computer science bibliography database.
- **[Druid MCP Server](https://github.com/iunera/druid-mcp-server)** - STDIO/SEE MCP Server for Apache Druid by [iunera](https://www.iunera.com) that provides extensive tools, resources, and prompts for managing and analyzing Druid clusters.
- **[Drupal](https://github.com/Omedia/mcp-server-drupal)** - Server for interacting with [Drupal](https://www.drupal.org/project/mcp) using STDIO transport layer.
- **[dune-analytics-mcp](https://github.com/kukapay/dune-analytics-mcp)** -  A mcp server that bridges Dune Analytics data to AI agents.
- **[DynamoDB-Toolbox](https://www.dynamodbtoolbox.com/docs/databases/actions/mcp-toolkit)** - Leverages your Schemas and Access Patterns to interact with your [DynamoDB](https://aws.amazon.com/dynamodb) Database using natural language.
- **[eBook-mcp](https://github.com/onebirdrocks/ebook-mcp)** - A lightweight MCP server that allows LLMs to read and interact with your personal PDF and EPUB ebooks. Ideal for building AI reading assistants or chat-based ebook interfaces.
- **[EdgeOne Pages MCP](https://github.com/TencentEdgeOne/edgeone-pages-mcp)** - An MCP service for deploying HTML content to EdgeOne Pages and obtaining a publicly accessible URL.
- **[Edwin](https://github.com/edwin-finance/edwin/tree/main/examples/mcp-server)** - MCP server for edwin SDK - enabling AI agents to interact with DeFi protocols across EVM, Solana and other blockchains.
- **[eechat](https://github.com/Lucassssss/eechat)** - An open-source, cross-platform desktop application that seamlessly connects with MCP servers, across Linux, macOS, and Windows.
- **[Elasticsearch](https://github.com/cr7258/elasticsearch-mcp-server)** - MCP server implementation that provides Elasticsearch interaction.
- **[ElevenLabs](https://github.com/mamertofabian/elevenlabs-mcp-server)** - A server that integrates with ElevenLabs text-to-speech API capable of generating full voiceovers with multiple voices.
- **[Email](https://github.com/Shy2593666979/mcp-server-email)** - This server enables users to send emails through various email providers, including Gmail, Outlook, Yahoo, Sina, Sohu, 126, 163, and QQ Mail. It also supports attaching files from specified directories, making it easy to upload attachments along with the email content.
- **[Email SMTP](https://github.com/egyptianego17/email-mcp-server)** - A simple MCP server that lets your AI agent send emails and attach files through SMTP.
- **[Enhance Prompt](https://github.com/FelixFoster/mcp-enhance-prompt)** - An MCP service for enhance you prompt.
- **[Ergo Blockchain MCP](https://github.com/marctheshark3/ergo-mcp)** -An MCP server to integrate Ergo Blockchain Node and Explorer APIs for checking address balances, analyzing transactions, viewing transaction history, performing forensic analysis of addresses, searching for tokens, and monitoring network status.
- **[ESP MCP Server](https://github.com/horw/esp-mcp)** - An MCP server that integrates ESP IDF commands like building and flashing code for ESP Microcontrollers using an LLM.
- **[Eunomia](https://github.com/whataboutyou-ai/eunomia-MCP-server)** - Extension of the Eunomia framework that connects Eunomia instruments with MCP servers
- **[Everything Search](https://github.com/mamertofabian/mcp-everything-search)** - Fast file searching capabilities across Windows (using [Everything SDK](https://www.voidtools.com/support/everything/sdk/)), macOS (using mdfind command), and Linux (using locate/plocate command).
- **[EVM MCP Server](https://github.com/mcpdotdirect/evm-mcp-server)** - Comprehensive blockchain services for 30+ EVM networks, supporting native tokens, ERC20, NFTs, smart contracts, transactions, and ENS resolution.
- **[Excel](https://github.com/haris-musa/excel-mcp-server)** - Excel manipulation including data reading/writing, worksheet management, formatting, charts, and pivot table.
- **[Excel to JSON MCP by WTSolutions](https://github.com/he-yang/excel-to-json-mcp)** - MCP Server providing a standardized interface for converting (1) Excel or CSV data into JSON format ;(2) Excel(.xlsx) file into Structured JSON.
- **[Extended Memory](https://github.com/ssmirnovpro/extended-memory-mcp)** - Persistent memory across Claude conversations with multi-project support, automatic importance scoring, and tag-based organization. Production-ready with 400+ tests.
- **[F1](https://github.com/AbhiJ2706/f1-mcp/tree/main)** - Access to Formula 1 data including race results, driver information, lap times, telemetry, and circuit details.
- **[Fabric MCP](https://github.com/aci-labs/ms-fabric-mcp)** - Microsoft Fabric MCP server to accelerate working in your Fabric Tenant with the help of your favorite LLM models.
- **[fabric-mcp-server](https://github.com/adapoet/fabric-mcp-server)** - The fabric-mcp-server is an MCP server that integrates [Fabric](https://github.com/danielmiessler/fabric) patterns with [Cline](https://cline.bot/), exposing them as tools for AI-driven task execution and enhancing Cline's capabilities.
- **[Facebook Ads](https://github.com/gomarble-ai/facebook-ads-mcp-server)** - MCP server acting as an interface to the Facebook Ads, enabling programmatic access to Facebook Ads data and management features.
- **[Facebook Ads Library](https://github.com/trypeggy/facebook-ads-library-mcp)** - Get any answer from the Facebook Ads Library, conduct deep research including messaging, creative testing and comparisons in seconds.
- **[Fantasy PL](https://github.com/rishijatia/fantasy-pl-mcp)** - Give your coding agent direct access to up-to date Fantasy Premier League data
- **[fastn.ai – Unified API MCP Server](https://github.com/fastnai/mcp-fastn)** - A remote, dynamic MCP server with a unified API that connects to 1,000+ tools, actions, and workflows, featuring built-in authentication and monitoring.
- **[FDIC BankFind MCP Server - (Unofficial)](https://github.com/clafollett/fdic-bank-find-mcp-server)** - The is a MCPserver that brings the power of FDIC BankFind APIs straight to your AI tools and workflows. Structured U.S. banking data, delivered with maximum vibes. 😎📊
- **[Federal Reserve Economic Data (FRED)](https://github.com/stefanoamorelli/fred-mcp-server)** (by Stefano Amorelli) - Community developed MCP server to interact with the Federal Reserve Economic Data.
- **[Fetch](https://github.com/zcaceres/fetch-mcp)** - A server that flexibly fetches HTML, JSON, Markdown, or plaintext.
- **[Feyod](https://github.com/jeroenvdmeer/feyod-mcp)** - A server that answers questions about football matches, and specialised in the football club Feyenoord.
- **[Fibaro HC3](https://github.com/coding-sailor/mcp-server-hc3)** - MCP server for Fibaro Home Center 3 smart home systems.
- **[Figma](https://github.com/GLips/Figma-Context-MCP)** - Give your coding agent direct access to Figma file data, helping it one-shot design implementation.
- **[Figma](https://github.com/paulvandermeijs/figma-mcp)** - A blazingly fast MCP server to read and export your Figma design files.
- **[Firebase](https://github.com/gannonh/firebase-mcp)** - Server to interact with Firebase services including Firebase Authentication, Firestore, and Firebase Storage.
- **[FireCrawl](https://github.com/vrknetha/mcp-server-firecrawl)** - Advanced web scraping with JavaScript rendering, PDF support, and smart rate limiting
- **[Fish Audio](https://github.com/da-okazaki/mcp-fish-audio-server)** - Text-to-Speech integration with Fish Audio's API, supporting multiple voices, streaming, and real-time playback
- **[FitBit MCP Server](https://github.com/NitayRabi/fitbit-mcp)** - An MCP server that connects to FitBit API using a token obtained from OAuth flow.
- **[FlightRadar24](https://github.com/sunsetcoder/flightradar24-mcp-server)** - A Claude Desktop MCP server that helps you track flights in real-time using Flightradar24 data.
- **[Fluent-MCP](https://github.com/modesty/fluent-mcp)** - MCP server for Fluent (ServiceNow SDK) providing access to ServiceNow SDK CLI, API specifications, code snippets, and more.
- **[Flyworks Avatar](https://github.com/Flyworks-AI/flyworks-mcp)** - Fast and free zeroshot lipsync MCP server.
- **[fmp-mcp-server](https://github.com/vipbat/fmp-mcp-server)** - Enable your agent for M&A analysis and investment banking workflows. Access company profiles, financial statements, ratios, and perform sector analysis with the [Financial Modeling Prep APIs]
- **[FoundationModels](https://github.com/phimage/mcp-foundation-models)** - An MCP server that integrates Apple's [FoundationModels](https://developer.apple.com/documentation/foundationmodels) for text generation.
- **[Foursquare](https://github.com/foursquare/foursquare-places-mcp)** - Enable your agent to recommend places around the world with the [Foursquare Places API](https://location.foursquare.com/products/places-api/)
- **[FrankfurterMCP](https://github.com/anirbanbasu/frankfurtermcp)** - MCP server acting as an interface to the [Frankfurter API](https://frankfurter.dev/) for currency exchange data.
- **[freqtrade-mcp](https://github.com/kukapay/freqtrade-mcp)** - An MCP server that integrates with the Freqtrade cryptocurrency trading bot.
- **[GDB](https://github.com/pansila/mcp_server_gdb)** - A GDB/MI protocol server based on the MCP protocol, providing remote application debugging capabilities with AI assistants.
- **[ggRMCP](https://github.com/aalobaidi/ggRMCP)** - A Go gateway that converts gRPC services into MCP-compatible tools, allowing AI models like Claude to directly call your gRPC services.
- **[Ghost](https://github.com/MFYDev/ghost-mcp)** - A Model Context Protocol (MCP) server for interacting with Ghost CMS through LLM interfaces like Claude.
- **[Git](https://github.com/geropl/git-mcp-go)** - Allows LLM to interact with a local git repository, incl. optional push support.
- **[Git Mob](https://github.com/Mubashwer/git-mob-mcp-server)** - MCP server that interfaces with the [git-mob](https://github.com/Mubashwer/git-mob) CLI app for managing co-authors in git commits during pair/mob programming.
- **[GitHub Actions](https://github.com/ko1ynnky/github-actions-mcp-server)** - A Model Context Protocol (MCP) server for interacting with GitHub Actions.
- **[GitHub Enterprise MCP](https://github.com/ddukbg/github-enterprise-mcp)** - A Model Context Protocol (MCP) server for interacting with GitHub Enterprise.
- **[GitHub GraphQL](https://github.com/QuentinCody/github-graphql-mcp-server)** - Unofficial GitHub MCP server that provides access to GitHub's GraphQL API, enabling more powerful and flexible queries for repository data, issues, pull requests, and other GitHub resources.
- **[GitHub Repos Manager MCP Server](https://github.com/kurdin/github-repos-manager-mcp)** - Token-based GitHub automation management. No Docker, Flexible configuration, 80+ tools with direct API integration.
- **[GitMCP](https://github.com/idosal/git-mcp)** - gitmcp.io is a generic remote MCP server to connect to ANY GitHub repository or project documentation effortlessly
- **[Glean](https://github.com/longyi1207/glean-mcp-server)** - A server that uses Glean API to search and chat.
- **[Gmail MCP](https://github.com/gangradeamitesh/mcp-google-email)** - A Gmail service implementation using MCP (Model Context Protocol) that provides functionality for sending, receiving, and managing emails through Gmail's API.
- **[Gmail](https://github.com/GongRzhe/Gmail-MCP-Server)** - A Model Context Protocol (MCP) server for Gmail integration in Claude Desktop with auto authentication support.
- **[Gmail](https://github.com/Ayush-k-Shukla/gmail-mcp-server)** - A Simple MCP server for Gmail with support for all basic operations with oauth2.0.
- **[Gmail Headless](https://github.com/baryhuang/mcp-headless-gmail)** - Remote hostable MCP server that can get and send Gmail messages without local credential or file system setup.
- **[Gnuradio](https://github.com/yoelbassin/gnuradioMCP)** - An MCP server for GNU Radio that enables LLMs to autonomously create and modify RF .grc flowcharts.
- **[Goal Story](https://github.com/hichana/goalstory-mcp)** - a Goal Tracker and Visualization Tool for personal and professional development.
- **[GOAT](https://github.com/goat-sdk/goat/tree/main/typescript/examples/by-framework/model-context-protocol)** - Run more than +200 onchain actions on any blockchain including Ethereum, Solana and Base.
- **[Godot](https://github.com/Coding-Solo/godot-mcp)** - A MCP server providing comprehensive Godot engine integration for project editing, debugging, and scene management.
- **[Golang Filesystem Server](https://github.com/mark3labs/mcp-filesystem-server)** - Secure file operations with configurable access controls built with Go!
- **[Goodnews](https://github.com/VectorInstitute/mcp-goodnews)** - A simple MCP server that delivers curated positive and uplifting news stories.
- **[Google Ads](https://github.com/gomarble-ai/google-ads-mcp-server)** - MCP server acting as an interface to the Google Ads, enabling programmatic access to Facebook Ads data and management features.
- **[Google Analytics](https://github.com/surendranb/google-analytics-mcp)** - Google Analytics MCP Server to bring data across 200+ dimensions & metrics for LLMs to analyse.
- **[Google Calendar](https://github.com/v-3/google-calendar)** - Integration with Google Calendar to check schedules, find time, and add/delete events
- **[Google Calendar](https://github.com/nspady/google-calendar-mcp)** - Google Calendar MCP Server for managing Google calendar events. Also supports searching for events by attributes like title and location.
- **[Google Custom Search](https://github.com/adenot/mcp-google-search)** - Provides Google Search results via the Google Custom Search API
- **[Google Sheets](https://github.com/xing5/mcp-google-sheets)** - Access and editing data to your Google Sheets.
- **[Google Sheets](https://github.com/rohans2/mcp-google-sheets)** - A MCP Server written in TypeScript to access and edit data in your Google Sheets.
- **[Google Tasks](https://github.com/zcaceres/gtasks-mcp)** - Google Tasks API Model Context Protocol Server.
- **[Google Vertex AI Search](https://github.com/ubie-oss/mcp-vertexai-search)** - Provides Google Vertex AI Search results by grounding a Gemini model with your own private data
- **[Google Workspace](https://github.com/taylorwilsdon/google_workspace_mcp)** - Comprehensive Google Workspace MCP with full support for Calendar, Drive, Gmail, and Docs using Streamable HTTP or SSE transport.
- **[Google-Scholar](https://github.com/JackKuo666/Google-Scholar-MCP-Server)** - Enable AI assistants to search and access Google Scholar papers through a simple MCP interface.
- **[Gralio SaaS Database](https://github.com/tymonTe/gralio-mcp)** - Find and compare SaaS products, including data from G2 reviews, Trustpilot, Crunchbase, Linkedin, pricing, features and more, using [Gralio MCP](https://gralio.ai/mcp) server
- **[GraphQL](https://github.com/drestrepom/mcp_graphql)** - Comprehensive GraphQL API integration that automatically exposes each GraphQL query as a separate tool.
- **[GraphQL Schema](https://github.com/hannesj/mcp-graphql-schema)** - Allow LLMs to explore large GraphQL schemas without bloating the context.
- **[HackMD](https://github.com/yuna0x0/hackmd-mcp)** (by yuna0x0) - An MCP server for HackMD, a collaborative markdown editor. It allows users to create, read, and update documents in HackMD using the Model Context Protocol.
- **[HAProxy](https://github.com/tuannvm/haproxy-mcp-server)** - A Model Context Protocol (MCP) server for HAProxy implemented in Go, leveraging HAProxy Runtime API.
- **[Hashing MCP Server](https://github.com/kanad13/MCP-Server-for-Hashing)** - MCP Server with cryptographic hashing functions e.g. SHA256, MD5, etc.
- **[HDW LinkedIn](https://github.com/horizondatawave/hdw-mcp-server)** - Access to profile data and management of user account with [HorizonDataWave.ai](https://horizondatawave.ai/).
- **[HeatPump](https://github.com/jiweiqi/heatpump-mcp-server)** — Residential heat - pump sizing & cost-estimation tools by **HeatPumpHQ**.
- **[Helm Chart CLI](https://github.com/jeff-nasseri/helm-chart-cli-mcp)** - Helm MCP provides a bridge between AI assistants and the Helm package manager for Kubernetes. It allows AI assistants to interact with Helm through natural language requests, executing commands like installing charts, managing repositories, and more.
- **[Heurist Mesh Agent](https://github.com/heurist-network/heurist-mesh-mcp-server)** - Access specialized web3 AI agents for blockchain analysis, smart contract security, token metrics, and blockchain interactions through the [Heurist Mesh network](https://github.com/heurist-network/heurist-agent-framework/tree/main/mesh).
- **[Holaspirit](https://github.com/syucream/holaspirit-mcp-server)** - Interact with [Holaspirit](https://www.holaspirit.com/).
- **[Home Assistant](https://github.com/tevonsb/homeassistant-mcp)** - Interact with [Home Assistant](https://www.home-assistant.io/) including viewing and controlling lights, switches, sensors, and all other Home Assistant entities.
- **[Home Assistant](https://github.com/voska/hass-mcp)** - Docker-ready MCP server for Home Assistant with entity management, domain summaries, automation support, and guided conversations. Includes pre-built container images for easy installation.
- **[HubSpot](https://github.com/buryhuang/mcp-hubspot)** - HubSpot CRM integration for managing contacts and companies. Create and retrieve CRM data directly through Claude chat.
- **[HuggingFace Spaces](https://github.com/evalstate/mcp-hfspace)** - Server for using HuggingFace Spaces, supporting Open Source Image, Audio, Text Models and more. Claude Desktop mode for easy integration.
- **[Human-In-the-Loop](https://github.com/GongRzhe/Human-In-the-Loop-MCP-Server)** - A powerful MCP Server that enables AI assistants like Claude to interact with humans through intuitive GUI dialogs. This server bridges the gap between automated AI processes and human decision-making by providing real-time user input tools, choices, confirmations, and feedback mechanisms.
- **[Human-use](https://github.com/RapidataAI/human-use)** - Instant human feedback through an MCP, have your AI interact with humans around the world. Powered by [Rapidata](https://www.rapidata.ai/)
- **[Hyperledger Fabric Agent Suite](https://github.com/padmarajkore/hlf-fabric-agent)** - Modular toolkit for managing Fabric test networks and chaincode lifecycle via MCP tools.
- **[Hyperliquid](https://github.com/mektigboy/server-hyperliquid)** - An MCP server implementation that integrates the Hyperliquid SDK for exchange data.
- **[hyprmcp](https://github.com/stefanoamorelli/hyprmcp)** (by Stefano Amorelli) - Lightweight MCP server for `hyprland`.
- **[iFlytek SparkAgent Platform](https://github.com/iflytek/ifly-spark-agent-mcp)** - This is a simple example of using MCP Server to invoke the task chain of the  iFlytek SparkAgent Platform.
- **[iFlytek Workflow](https://github.com/iflytek/ifly-workflow-mcp-server)** - Connect to iFlytek Workflow via the MCP server and run your own Agent.
- **[Image Generation](https://github.com/GongRzhe/Image-Generation-MCP-Server)** - This MCP server provides image generation capabilities using the Replicate Flux model.
- **[ImageSorcery MCP](https://github.com/sunriseapps/imagesorcery-mcp)** - ComputerVision-based 🪄 sorcery of image recognition and editing tools for AI assistants.
- **[IMAP MCP](https://github.com/dominik1001/imap-mcp)** - 📧 An IMAP Model Context Protocol (MCP) server to expose IMAP operations as tools for AI assistants.
- **[iMCP](https://github.com/loopwork-ai/iMCP)** - A macOS app that provides an MCP server for your iMessage, Reminders, and other Apple services.
- **[InfluxDB](https://github.com/idoru/influxdb-mcp-server)** - Run queries against InfluxDB OSS API v2.
- **[Inoyu](https://github.com/sergehuber/inoyu-mcp-unomi-server)** - Interact with an Apache Unomi CDP customer data platform to retrieve and update customer profiles
- **[Instagram DM](https://github.com/trypeggy/instagram_dm_mcp)** - Send DMs on Instagram via your LLM
- **[interactive-mcp](https://github.com/ttommyth/interactive-mcp)** - Enables interactive LLM workflows by adding local user prompts and chat capabilities directly into the MCP loop.
- **[Intercom](https://github.com/raoulbia-ai/mcp-server-for-intercom)** - An MCP-compliant server for retrieving customer support tickets from Intercom. This tool enables AI assistants like Claude Desktop and Cline to access and analyze your Intercom support tickets.
- **[iOS Simulator](https://github.com/InditexTech/mcp-server-simulator-ios-idb)** - A Model Context Protocol (MCP) server that enables LLMs to interact with iOS simulators (iPhone, iPad, etc.) through natural language commands.
- **[itemit MCP](https://github.com/umin-ai/itemit-mcp)** - itemit is Asset Tracking MCP that manage the inventory, monitoring and location tracking that powers over +300 organizations.
- **[iTerm MCP](https://github.com/ferrislucas/iterm-mcp)** - Integration with iTerm2 terminal emulator for macOS, enabling LLMs to execute and monitor terminal commands.
- **[iTerm MCP Server](https://github.com/rishabkoul/iTerm-MCP-Server)** - A Model Context Protocol (MCP) server implementation for iTerm2 terminal integration. Able to manage multiple iTerm Sessions.
- **[Java Decompiler](https://github.com/idachev/mcp-javadc)** - Decompile Java bytecode into readable source code from .class files, package names, or JAR archives using CFR decompiler
- **[JavaFX](https://github.com/quarkiverse/quarkus-mcp-servers/tree/main/jfx)** - Make drawings using a JavaFX canvas
- **[JDBC](https://github.com/quarkiverse/quarkus-mcp-servers/tree/main/jdbc)** - Connect to any JDBC-compatible database and query, insert, update, delete, and more. Supports MySQL, PostgreSQL, Oracle, SQL Server, SQLite and [more](https://github.com/quarkiverse/quarkus-mcp-servers/tree/main/jdbc#supported-jdbc-variants).
- **[JMeter](https://github.com/QAInsights/jmeter-mcp-server)** - Run load testing using Apache JMeter via MCP-compliant tools.
- **[Job Searcher](https://github.com/0xDAEF0F/job-searchoor)** - A FastMCP server that provides tools for retrieving and filtering job listings based on time period, keywords, and remote work preferences.
- **[jobswithgpt](https://github.com/jobswithgpt/mcp)** - Job search MCP using jobswithgpt which indexes 500K+ public job listings and refreshed continously.
- **[JSON](https://github.com/GongRzhe/JSON-MCP-Server)** - JSON handling and processing server with advanced query capabilities using JSONPath syntax and support for array, string, numeric, and date operations.
- **[JSON2Video MCP](https://github.com/omergocmen/json2video-mcp-server)** - A Model Context Protocol (MCP) server implementation for programmatically generating videos using the json2video API. This server exposes powerful video generation and status-checking tools for use with LLMs, agents, or any MCP-compatible client.
- **[jupiter-mcp](https://github.com/kukapay/jupiter-mcp)** - An MCP server for executing token swaps on the Solana blockchain using Jupiter's new Ultra API.
- **[Jupyter MCP Server](https://github.com/datalayer/jupyter-mcp-server)** – Real-time interaction with Jupyter Notebooks, allowing AI to edit, document and execute code for data analysis, visualization etc. Compatible with any Jupyter deployment (local, JupyterHub, ...).
- **[Jupyter Notebook](https://github.com/jjsantos01/jupyter-notebook-mcp)** - connects Jupyter Notebook to Claude AI, allowing Claude to directly interact with and control Jupyter Notebooks. This integration enables AI-assisted code execution, data analysis, visualization, and more.
- **[k8s-multicluster-mcp](https://github.com/razvanmacovei/k8s-multicluster-mcp)** - An MCP server for interact with multiple Kubernetes clusters simultaneously using multiple kubeconfig files.
- **[Kafka](https://github.com/tuannvm/kafka-mcp-server)** - A Model Context Protocol (MCP) server for Apache Kafka implemented in Go, leveraging [franz-go](https://github.com/twmb/franz-go).
- **[Kafka Schema Registry MCP](https://github.com/aywengo/kafka-schema-reg-mcp)** \ - A comprehensive MCP server for Kafka Schema Registry with 48 tools, multi-registry support, authentication, and production safety features. Enables AI-powered schema management with enterprise-grade capabilities including schema contexts, migration tools, and comprehensive export capabilities.
- **[kafka-mcp](https://github.com/shivamxtech/kafka-mcp)** - An MCP Server for Kafka clusters to interact with kafka environment via tools on messages, topics, offsets, partitions for consumer and producers along with seamless integration with MCP clients.
- **[Keycloak MCP](https://github.com/ChristophEnglisch/keycloak-model-context-protocol)** - This MCP server enables natural language interaction with Keycloak for user and realm management including creating, deleting, and listing users and realms.
- **[Kibana MCP](https://github.com/TocharianOU/mcp-server-kibana.git)** (by TocharianOU) - A community-maintained MCP server implementation that allows any MCP-compatible client to access and manage Kibana instances through natural language or programmatic requests.
- **[Kibela](https://github.com/kiwamizamurai/mcp-kibela-server)** (by kiwamizamurai) - Interact with Kibela API.
- **[KiCad MCP](https://github.com/lamaalrajih/kicad-mcp)** - MCP server for KiCad on Mac, Windows, and Linux.
- **[kill-process-mcp](https://github.com/misiektoja/kill-process-mcp)** - List and terminate OS processes via natural language queries
- **[Kindred Offers & Discounts MCP](https://github.com/kindred-app/mcp-server-kindred-offers)** (by kindred.co) - This MCP server allows you to get live deals and offers/coupons from e-commerce merchant sites all over the world.
- **[kintone](https://github.com/macrat/mcp-server-kintone)** - Manage records and apps in [kintone](https://kintone.com) through LLM tools.
- **[Kokoro TTS](https://github.com/mberg/kokoro-tts-mcp)** - Use Kokoro text to speech to convert text to MP3s with optional autoupload to S3.
- **[Kong Konnect](https://github.com/Kong/mcp-konnect)** - A Model Context Protocol (MCP) server for interacting with Kong Konnect APIs, allowing AI assistants to query and analyze Kong Gateway configurations, traffic, and analytics.
- **[Kubernetes](https://github.com/Flux159/mcp-server-kubernetes)** - Connect to Kubernetes cluster and manage pods, deployments, and services.
- **[Kubernetes and OpenShift](https://github.com/manusa/kubernetes-mcp-server)** - A powerful Kubernetes MCP server with additional support for OpenShift. Besides providing CRUD operations for any Kubernetes resource, this server provides specialized tools to interact with your cluster.
- **[KubeSphere](https://github.com/kubesphere/ks-mcp-server)** - The KubeSphere MCP Server is a Model Context Protocol(MCP) server that provides integration with KubeSphere APIs, enabling to get resources from KubeSphere. Divided into four tools modules: Workspace Management, Cluster Management, User and Roles, Extensions Center.
- **[Kukapay MCP Servers](https://github.com/kukapay/kukapay-mcp-servers)** - A comprehensive suite of Model Context Protocol (MCP) servers dedicated to cryptocurrency, blockchain, and Web3 data aggregation, analysis, and services from Kukapay.
- **[Langflow-DOC-QA-SERVER](https://github.com/GongRzhe/Langflow-DOC-QA-SERVER)** - A Model Context Protocol server for document Q&A powered by Langflow. It demonstrates core MCP concepts by providing a simple interface to query documents through a Langflow backend.
- **[Language Server](https://github.com/isaacphi/mcp-language-server)** - MCP Language Server helps MCP enabled clients navigate codebases more easily by giving them access to semantic tools like get definition, references, rename, and diagnostics.
- **[Lark(Feishu)](https://github.com/kone-net/mcp_server_lark)** - A Model Context Protocol(MCP) server for Lark(Feishu) sheet, message, doc and etc.
- **[Lazy Toggl MCP](https://github.com/movstox/lazy-toggl-mcp)** - Simple unofficial MCP server to track time via Toggl API
- **[lean-lsp-mcp](https://github.com/oOo0oOo/lean-lsp-mcp)** - Interact with the [Lean theorem prover](https://lean-lang.org/) via the Language Server Protocol.
- **[libvirt-mcp](https://github.com/MatiasVara/libvirt-mcp)** - Allows LLM to interact with libvirt thus enabling to create, destroy or list the Virtual Machines in a system.
- **[Lightdash](https://github.com/syucream/lightdash-mcp-server)** - Interact with [Lightdash](https://www.lightdash.com/), a BI tool.
- **[LINE](https://github.com/amornpan/py-mcp-line)** (by amornpan) - Implementation for LINE Bot integration that enables Language Models to read and analyze LINE conversations through a standardized interface. Features asynchronous operation, comprehensive logging, webhook event handling, and support for various message types.
- **[Linear](https://github.com/tacticlaunch/mcp-linear)** - Interact with Linear project management system.
- **[Linear](https://github.com/jerhadf/linear-mcp-server)** - Allows LLM to interact with Linear's API for project management, including searching, creating, and updating issues.
- **[Linear (Go)](https://github.com/geropl/linear-mcp-go)** - Allows LLM to interact with Linear's API via a single static binary.
- **[Linear MCP](https://github.com/anoncam/linear-mcp)** - Full blown implementation of the Linear SDK to support comprehensive Linear management of projects, initiatives, issues, users, teams and states.
- **[LlamaCloud](https://github.com/run-llama/mcp-server-llamacloud)** (by marcusschiesser) - Integrate the data stored in a managed index on [LlamaCloud](https://cloud.llamaindex.ai/)
- **[lldb-mcp](https://github.com/stass/lldb-mcp)** - A Model Context Protocol server for LLDB that provides LLM-driven debugging.
- **[llm-context](https://github.com/cyberchitta/llm-context.py)** - Provides a repo-packing MCP tool with configurable profiles that specify file inclusion/exclusion patterns and optional prompts.
- **[Locust](https://github.com/QAInsights/locust-mcp-server)** - Allows running and analyzing Locust tests using MCP compatible clients.
- **[Loki](https://github.com/scottlepp/loki-mcp)** - Golang based MCP Server to query logs from [Grafana Loki](https://github.com/grafana/loki).
- **[LottieFiles](https://github.com/junmer/mcp-server-lottiefiles)** - Searching and retrieving Lottie animations from [LottieFiles](https://lottiefiles.com/)
- **[lsp-mcp](https://github.com/Tritlo/lsp-mcp)** - Interact with Language Servers usint the Language Server Protocol to provide additional context information via hover, code actions and completions.
- **[Lspace](https://github.com/Lspace-io/lspace-server)** - Turn scattered ChatGPT/Claude/Cursor conversations into persistent, searchable knowledge.
- **[lucene-mcp-server](https://github.com/VivekKumarNeu/MCP-Lucene-Server)** - spring boot server using Lucene for fast document search and management.
- **[lucid-mcp-server](https://github.com/smartzan63/lucid-mcp-server)** – An MCP server for Lucidchart and Lucidspark: connect, search, and obtain text representations of your Lucid documents and diagrams via LLM - driven AI Vision analysis. [npm](https://www.npmjs.com/package/lucid-mcp-server)
- **[LunarCrush Remote MCP](https://github.com/lunarcrush/mcp-server)** - Get the latest social metrics and posts for both current live social context as well as historical metrics in LLM and token optimized outputs. Ideal for automated trading / financial advisory.
- **[mac-messages-mcp](https://github.com/carterlasalle/mac_messages_mcp)** - An MCP server that securely interfaces with your iMessage database via the Model Context Protocol (MCP), allowing LLMs to query and analyze iMessage conversations. It includes robust phone number validation, attachment processing, contact management, group chat handling, and full support for sending and receiving messages.
- **[Maestro MCP](https://github.com/maestro-org/maestro-mcp)** - An MCP server for interacting with Bitcoin via the Maestro RPC API.
- **[MalwareBazaar_MCP](https://github.com/mytechnotalent/MalwareBazaar_MCP)** (by Kevin Thomas) - An AI-driven MCP server that autonomously interfaces with MalwareBazaar, delivering real-time threat intel and sample metadata for authorized cybersecurity research workflows.
- **[man-mcp-server](https://github.com/guyru/man-mcp-server)** - MCP to search and access man pages on the local machine.
- **[MariaDB](https://github.com/abel9851/mcp-server-mariadb)** - MariaDB database integration with configurable access controls in Python.
- **[Markdown2doc](https://github.com/Klavis-AI/klavis/tree/main/mcp_servers/pandoc)** - Convert between various file formats using Pandoc
- **[Markdownify](https://github.com/zcaceres/mcp-markdownify-server)** - MCP to convert almost anything to Markdown (PPTX, HTML, PDF, Youtube Transcripts and more)
- **[Markitdown](https://github.com/Klavis-AI/klavis/tree/main/mcp_servers/markitdown)** - Convert files to Markdown
- **[Masquerade](https://github.com/postralai/masquerade)** - Redact sensitive information from your PDF documents before sending them to Claude. Masquerade serves as a privacy firewall for LLMs.
- **[MasterGo](https://github.com/mastergo-design/mastergo-magic-mcp)** - The server designed to connect MasterGo design tools with AI models. It enables AI models to directly retrieve DSL data from MasterGo design files.
- **[Matlab-MCP-Tools](https://github.com/neuromechanist/matlab-mcp-tools)** - An MCP to write and execute MATLAB scripts, maintain workspace context between MCP calls, visualize plots, and perform section-by-section analysis of MATLAB code with full access to MATLAB's computational capabilities.
- **[Maton](https://github.com/maton-ai/agent-toolkit/tree/main/modelcontextprotocol)** - Connect to your SaaS tools like HubSpot, Salesforce, and more.
- **[MCP Compass](https://github.com/liuyoshio/mcp-compass)** - Suggest the right MCP server for your needs
- **[MCP Create](https://github.com/tesla0225/mcp-create)** - A dynamic MCP server management service that creates, runs, and manages Model Context Protocol servers on-the-fly.
- **[MCP Documentation Server](https://github.com/andrea9293/mcp-documentation-server)** - Server that provides local document management and semantic search capabilities. Upload documents, search them with AI embeddings, and integrate seamlessly with MCP clients like Claude Desktop and vs code.
- **[MCP Installer](https://github.com/anaisbetts/mcp-installer)** - This server is a server that installs other MCP servers for you.
- **[MCP Proxy Server](https://github.com/TBXark/mcp-proxy)** - An MCP proxy server that aggregates and serves multiple MCP resource servers through a single HTTP server.
- **[MCP Server Creator](https://github.com/GongRzhe/MCP-Server-Creator)** - A powerful Model Context Protocol (MCP) server that creates other MCP servers! This meta-server provides tools for dynamically generating FastMCP server configurations and Python code.
- **[MCP Server Generator](https://github.com/SerhatUzbas/mcp-server-generator)** - An MCP server that creates and manages  MCP servers! Helps both non-technical users and developers build custom JavaScript MCP servers with AI guidance, automatic dependency management, and Claude Desktop integration.
- **[MCP STDIO to Streamable HTTP Adapter](https://github.com/pyroprompts/mcp-stdio-to-streamable-http-adapter)** - Connect to Streamable HTTP MCP Servers even if the MCP Client only supports STDIO.
- **[mcp-containerd](https://github.com/jokemanfire/mcp-containerd)** - The containerd MCP implemented by Rust supports the operation of the CRI interface.
- **[MCP-Database-Server](https://github.com/executeautomation/mcp-database-server)** - Fastest way to interact with your Database such as SQL Server, SQLite and PostgreSQL
- **[mcp-grep](https://github.com/erniebrodeur/mcp-grep)** - Python-based MCP server that brings grep functionality to LLMs. Supports common grep features including pattern searching, case-insensitive matching, context lines, and recursive directory searches.
- **[mcp-k8s-go](https://github.com/strowk/mcp-k8s-go)** - Golang-based Kubernetes server for MCP to browse pods and their logs, events, namespaces and more. Built to be extensible.
- **[mcp-local-rag](https://github.com/nkapila6/mcp-local-rag)** - "primitive" RAG-like web search model context protocol (MCP) server that runs locally using Google's MediaPipe Text Embedder and DuckDuckGo Search.
- **[mcp-mcp](https://github.com/wojtyniak/mcp-mcp)** - Meta-MCP Server that acts as a tool discovery service for MCP clients.
- **[mcp-meme-sticky](https://github.com/nkapila6/mcp-meme-sticky)** - Make memes or stickers using MCP server for WhatsApp or Telegram.
- **[MCP-NixOS](https://github.com/utensils/mcp-nixos)** - A Model Context Protocol server that provides AI assistants with accurate, real-time information about NixOS packages, system options, Home Manager settings, and nix-darwin macOS configurations.
- **[mcp-open-library](https://github.com/8enSmith/mcp-open-library)** - A Model Context Protocol (MCP) server for the Open Library API that enables AI assistants to search for book and author information.
- **[mcp-proxy](https://github.com/sparfenyuk/mcp-proxy)** - Connect to MCP servers that run on SSE transport, or expose stdio servers as an SSE server.
- **[mcp-read-website-fast](https://github.com/just-every/mcp-read-website-fast)** - Fast, token-efficient web content extraction that converts websites to clean Markdown. Features Mozilla Readability, smart caching, polite crawling with robots.txt support, and concurrent fetching with minimal dependencies.
- **[mcp-salesforce](https://github.com/lciesielski/mcp-salesforce-example)** - MCP server with basic demonstration of interactions with your Salesforce instance
- **[mcp-sanctions](https://github.com/madupay/mcp-sanctions)** - Screen individuals and organizations against global sanctions lists (OFAC, SDN, UN, etc). Query by prompt or document upload.
- **[mcp-screenshot-website-fast](https://github.com/just-every/mcp-screenshot-website-fast)** - High-quality screenshot capture optimized for Claude Vision API. Automatically tiles full pages into 1072x1072 chunks (1.15 megapixels) with configurable viewports and wait strategies for dynamic content.
- **[mcp-server-leetcode](https://github.com/doggybee/mcp-server-leetcode)** - Practice and retrieve problems from LeetCode. Automate problem retrieval, solutions, and insights for coding practice and competitions.
- **[mcp-vision](https://github.com/groundlight/mcp-vision)** - A MCP server exposing HuggingFace computer vision models such as zero-shot object detection as tools, enhancing the vision capabilities of large language or vision-language models.
- **[mcp-weather](https://github.com/TimLukaHorstmann/mcp-weather)** - Accurate weather forecasts via the AccuWeather API (free tier available).
- **[mcp-youtube-extract](https://github.com/sinjab/mcp_youtube_extract)** - A Model Context Protocol server for YouTube operations, extracting video information and transcripts with intelligent fallback logic. Features comprehensive logging, error handling, and support for both auto-generated and manual transcripts.
- **[mcp_weather](https://github.com/isdaniel/mcp_weather_server)** - Get weather information from https://api.open-meteo.com API.
- **[MCPfinder](https://github.com/mcpfinder/server)** - The AI Agent's "App Store": Discover, install, and monetize AI capabilities — all within the MCP ecosystem.
- **[MCPIgnore Filesytem](https://github.com/CyberhavenInc/filesystem-mcpignore)** - A Data Security First filesystem MCP server that implements .mcpignore to prevent MCP clients from accessing sensitive data.
- **[Md2doc](https://github.com/Yorick-Ryu/md2doc-mcp)** - Convert Markdown text to DOCX format using an external conversion service
- **[MeasureSpace MCP](https://github.com/MeasureSpace/measure-space-mcp-server)** - A free [Model Context Protocol (MCP) Server](https://smithery.ai/server/@MeasureSpace/measure-space-mcp-server) that provides global weather, climate, air quality forecast and geocoding services by [measurespace.io](https://measurespace.io).
- **[MediaWiki](https://github.com/ProfessionalWiki/MediaWiki-MCP-Server)** - A Model Context Protocol (MCP) Server that interacts with any MediaWiki wiki
- **[MediaWiki MCP adapter](https://github.com/lucamauri/MediaWiki-MCP-adapter)** - A custom Model Context Protocol adapter for MediaWiki and WikiBase APIs
- **[medRxiv](https://github.com/JackKuo666/medRxiv-MCP-Server)** - Enable AI assistants to search and access medRxiv papers through a simple MCP interface.
- **[mem0-mcp](https://github.com/mem0ai/mem0-mcp)** - A Model Context Protocol server for Mem0, which helps with managing coding preferences.
- **[Membase](https://github.com/unibaseio/membase-mcp)** - Save and query your agent memory in distributed way by Membase.
- **[Meta Ads Remote MCP](https://github.com/pipeboard-co/meta-ads-mcp)** - Remote MCP server to interact with Meta Ads API - access, analyze, and manage Facebook, Instagram, and other Meta platforms advertising campaigns.
- **[Meme MCP](https://github.com/lidorshimoni/meme-mcp)** - Generate memes via AI using the Imgflip API through the Model Context Protocol.
- **[memento-mcp](https://github.com/gannonh/memento-mcp)** - Knowledge graph memory system built on Neo4j with semantic search, temporal awareness.
- **[MetaTrader MCP](https://github.com/ariadng/metatrader-mcp-server)** - Enable AI LLMs to execute trades using MetaTrader 5 platform.
- **[Metricool MCP](https://github.com/metricool/mcp-metricool)** - A Model Context Protocol server that integrates with Metricool's social media analytics platform to retrieve performance metrics and schedule content across networks like Instagram, Facebook, Twitter, LinkedIn, TikTok and YouTube.
- **[Microsoft 365](https://github.com/merill/lokka)** - (by Merill) A Model Context Protocol (MCP) server for Microsoft 365. Includes support for all services including Teams, SharePoint, Exchange, OneDrive, Entra, Intune and more. See [Lokka](https://lokka.dev/) for more details.
- **[Microsoft 365](https://github.com/softeria/ms-365-mcp-server)** - MCP server that connects to Microsoft Office and the whole Microsoft 365 suite using Graph API (including Outlook/mail, files, Excel, calendar)
- **[Microsoft 365](https://github.com/pnp/cli-microsoft365-mcp-server)** - Single MCP server that allows to manage many different areas of Microsoft 365, for example: Entra ID, OneDrive, OneNote, Outlook, Planner, Power Apps, Power Automate, Power Platform, SharePoint Embedded, SharePoint Online, Teams, Viva Engage, and many more.
- **[Microsoft 365 Files (SharePoint/OneDrive)](https://github.com/godwin3737/mcp-server-microsoft365-filesearch)** (by godwin3737) - MCP server with tools to search and get file content from Microsoft 365 including Onedrive and SharePoint. Works with Documents (pdf/docx), Presentations, Spreadsheets and Images.
- **[Microsoft Teams](https://github.com/InditexTech/mcp-teams-server)** - MCP server that integrates Microsoft Teams messaging (read, post, mention, list members and threads) 
- **[Mifos X](https://github.com/openMF/mcp-mifosx)** - A MCP server for the Mifos X Open Source Banking useful for managing clients, loans, savings, shares, financial transactions and generating financial reports.
- **[Mikrotik](https://github.com/jeff-nasseri/mikrotik-mcp)** - Mikrotik MCP server which cover networking operations (IP, DHCP, Firewall, etc)
- **[Mindmap](https://github.com/YuChenSSR/mindmap-mcp-server)** (by YuChenSSR) - A server that generates mindmaps from input containing markdown code.
- **[Minima](https://github.com/dmayboroda/minima)** - MCP server for RAG on local files
- **[Mobile MCP](https://github.com/mobile-next/mobile-mcp)** (by Mobile Next) - MCP server for Mobile(iOS/Android) automation, app scraping and development using physical devices or simulators/emulators.
- **[Monday.com](https://github.com/sakce/mcp-server-monday)** - MCP Server to interact with Monday.com boards and items.
- **[MongoDB](https://github.com/kiliczsh/mcp-mongo-server)** - A Model Context Protocol Server for MongoDB.
- **[MongoDB & Mongoose](https://github.com/nabid-pf/mongo-mongoose-mcp)** - MongoDB MCP Server with Mongoose Schema and Validation.
- **[MongoDB Lens](https://github.com/furey/mongodb-lens)** - Full Featured MCP Server for MongoDB Databases.
- **[Monzo](https://github.com/BfdCampos/monzo-mcp-bfdcampos)** - Access and manage your Monzo bank accounts through natural language, including balance checking, pot management, transaction listing, and transaction annotation across multiple account types (personal, joint, flex).
- **[Morningstar](https://github.com/Morningstar/morningstar-mcp-server)** - MCP Server to interact with Morningstar Research, Editorial and Datapoints
- **[MSSQL](https://github.com/aekanun2020/mcp-server/)** - MSSQL database integration with configurable access controls and schema inspection
- **[MSSQL](https://github.com/JexinSam/mssql_mcp_server)** (by jexin) - MCP Server for MSSQL database in Python
- **[MSSQL-MCP](https://github.com/daobataotie/mssql-mcp)** (by daobataotie) - MSSQL MCP that refer to the official website's SQLite MCP for modifications to adapt to MSSQL
- **[MSSQL-MCP-Node](https://github.com/mihai-dulgheru/mssql-mcp-node)** (by mihai - dulgheru) – Node.js MCP server for Microsoft SQL Server featuring auto-detected single / multi-database configs, execute-SQL and schema tools, robust Zod validation, and optional Express endpoints for local testing
- **[MSSQL-Python](https://github.com/amornpan/py-mcp-mssql)** (by amornpan) - A read-only Python implementation for MSSQL database access with enhanced security features, configurable access controls, and schema inspection capabilities. Focuses on safe database interaction through Python ecosystem.
- **[Multi-Model Advisor](https://github.com/YuChenSSR/multi-ai-advisor-mcp)** - A Model Context Protocol (MCP) server that orchestrates queries across multiple Ollama models, synthesizing their insights to deliver a comprehensive and multifaceted AI perspective on any given query.
- **[Multicluster-MCP-Sever](https://github.com/yanmxa/multicluster-mcp-server)** - The gateway for GenAI systems to interact with multiple Kubernetes clusters.
- **[MySQL](https://github.com/benborla/mcp-server-mysql)** (by benborla) - MySQL database integration in NodeJS with configurable access controls and schema inspection
- **[MySQL](https://github.com/designcomputer/mysql_mcp_server)** (by DesignComputer) - MySQL database integration in Python with configurable access controls and schema inspection
- **[MySQL-Server](https://github.com/tonycai/mcp-mysql-server)** (by TonyCai) - MySQL Database Integration using Python script with configurable access controls and schema inspection, usng stdio mode to suitable local deployment, you can run it in docker container.
- **[n8n](https://github.com/leonardsellem/n8n-mcp-server)** - This MCP server provides tools and resources for AI assistants to manage n8n workflows and executions, including listing, creating, updating, and deleting workflows, as well as monitoring their execution status.
- **[Nacos MCP Router](https://github.com/nacos-group/nacos-mcp-router)** - This MCP(Model Context Protocol) Server provides tools to search, install, proxy other MCP servers.
- **[NASA](https://github.com/ProgramComputer/NASA-MCP-server)** (by ProgramComputer) - Access to a unified gateway of NASA's data sources including but not limited to APOD, NEO, EPIC, GIBS.
- **[NASA Image MCP Server](https://github.com/adithya1012/NASA-MCP-Server/blob/main/README.md)** - MCP server providing access to NASA's visual data APIs including Mars Rover photos, Earth satellite imagery (EPIC/GIBS), and Astronomy picture of the day. Features built-in image analysis tools with automatic format detection, compression, and base64 conversion for LLM integration.
- **[Nasdaq Data Link](https://github.com/stefanoamorelli/nasdaq-data-link-mcp)** (by stefanoamorelli) - An MCP server to access, explore, and interact with Nasdaq Data Link's extensive and valuable financial and economic datasets.
- **[National Parks](https://github.com/KyrieTangSheng/mcp-server-nationalparks)** - The server provides latest information of park details, alerts, visitor centers, campgrounds, hiking trails, and events for U.S. National Parks.
- **[NAVER](https://github.com/pfldy2850/py-mcp-naver)** (by pfldy2850) - This MCP server provides tools to interact with various Naver services, such as searching blogs, news, books, and more.
- **[Naver](https://github.com/isnow890/naver-search-mcp)** (by isnow890) - MCP server for Naver Search API integration, supporting blog, news, shopping search and DataLab analytics features.
- **[NBA](https://github.com/Taidgh-Robinson/nba-mcp-server)** - This MCP server provides tools to fetch recent and historical NBA games including basic and advanced statistics.
- **[Neo4j](https://github.com/da-okazaki/mcp-neo4j-server)** - A community built server that interacts with Neo4j Graph Database.
- **[Neovim](https://github.com/bigcodegen/mcp-neovim-server)** - An MCP Server for your Neovim session.
- **[Netbird](https://github.com/aantti/mcp-netbird)** - List and analyze Netbird network peers, groups, policies, and more.
- **[NetMind ParsePro](https://github.com/protagolabs/Netmind-Parse-PDF-MCP)** - The PDF Parser AI service, built and customized by the [NetMind](https://www.netmind.ai/) team.
- **[NocoDB](https://github.com/edwinbernadus/nocodb-mcp-server)** - Read and write access to NocoDB database.
- **[Node Code Sandbox](https://github.com/alfonsograziano/node-code-sandbox-mcp)** – A Node.js MCP server that spins up isolated Docker - based sandboxes for executing JavaScript snippets with on-the-fly npm dependency installation
- **[nomad-mcp](https://github.com/kocierik/mcp-nomad)** - A server that provides a set of tools for managing Nomad clusters through the MCP.
- **[Notion](https://github.com/suekou/mcp-notion-server)** (by suekou) - Interact with Notion API.
- **[Notion](https://github.com/v-3/notion-server)** (by v-3) - Notion MCP integration. Search, Read, Update, and Create pages through Claude chat.
- **[NS Travel Information](https://github.com/r-huijts/ns-mcp-server)** - Access Dutch Railways (NS) real-time train travel information and disruptions through the official NS API.
- **[ntfy-mcp](https://github.com/teddyzxcv/ntfy-mcp)** (by teddyzxcv) - The MCP server that keeps you informed by sending the notification on phone using ntfy
- **[ntfy-me-mcp](https://github.com/gitmotion/ntfy-me-mcp)** (by gitmotion) - An ntfy MCP server for sending/fetching ntfy notifications to your self-hosted ntfy server from AI Agents 📤 (supports secure token auth & more - use with npx or docker!)
- **[oatpp-mcp](https://github.com/oatpp/oatpp-mcp)** - C++ MCP integration for Oat++. Use [Oat++](https://oatpp.io) to build MCP servers.
- **[Obsidian Markdown Notes](https://github.com/calclavia/mcp-obsidian)** - Read and search through your Obsidian vault or any directory containing Markdown notes
- **[obsidian-mcp](https://github.com/StevenStavrakis/obsidian-mcp)** - (by Steven Stavrakis) An MCP server for Obsidian.md with tools for searching, reading, writing, and organizing notes.
- **[OceanBase](https://github.com/yuanoOo/oceanbase_mcp_server)** - (by yuanoOo) A Model Context Protocol (MCP) server that enables secure interaction with OceanBase databases.
- **[Octocode](https://github.com/bgauryy/octocode-mcp)** - (by Guy Bary) AI-powered developer assistant that enables advanced code research, analysis and discovery across GitHub and NPM realms in realtime
- **[Odoo](https://github.com/ivnvxd/mcp-server-odoo)** - Connect AI assistants to Odoo ERP systems for business data access and workflow automation.
- **[Office-PowerPoint-MCP-Server](https://github.com/GongRzhe/Office-PowerPoint-MCP-Server)** - A Model Context Protocol (MCP) server for creating, reading, and manipulating Microsoft PowerPoint documents.
- **[Office-Visio-MCP-Server](https://github.com/GongRzhe/Office-Visio-MCP-Server)** - A Model Context Protocol (MCP) server for creating, reading, and manipulating Microsoft Visio documents.
- **[Office-Word-MCP-Server](https://github.com/GongRzhe/Office-Word-MCP-Server)** - A Model Context Protocol (MCP) server for creating, reading, and manipulating Microsoft Word documents.
- **[Okta](https://github.com/kapilduraphe/okta-mcp-server)** - Interact with Okta API.
- **[OKX-MCP-Server](https://github.com/memetus/okx-mcp-playground)** - An MCP server provides various blockchain data and market price data via the OKX API. The server enables Claude to perform operations like retrieve assets prices, transaction data, account history data and trade instruction data.
- **[OneNote](https://github.com/rajvirtual/MCP-Servers/tree/master/onenote)** - (by Rajesh Vijay) An MCP server that connects to Microsoft OneNote using the Microsoft Graph API. Reading notebooks, sections, and pages from OneNote,Creating new notebooks, sections, and pages in OneNote.
- **[Open Strategy Partners Marketing Tools](https://github.com/open-strategy-partners/osp_marketing_tools)** - Content editing codes, value map, and positioning tools for product marketing.
- **[OpenAI WebSearch MCP](https://github.com/ConechoAI/openai-websearch-mcp)** - This is a Python-based MCP server that provides OpenAI `web_search` built-in tool.
- **[OpenAlex.org MCP](https://github.com/drAbreu/alex-mcp)** - Professional MCP server providing ML-powered author disambiguation and comprehensive researcher profiles using the OpenAlex database.
- **[OpenAPI](https://github.com/snaggle-ai/openapi-mcp-server)** - Interact with [OpenAPI](https://www.openapis.org/) APIs.
- **[OpenAPI AnyApi](https://github.com/baryhuang/mcp-server-any-openapi)** - Interact with large [OpenAPI](https://www.openapis.org/) docs using built-in semantic search for endpoints. Allows for customizing the MCP server prefix.
- **[OpenAPI Schema](https://github.com/hannesj/mcp-openapi-schema)** - Allow LLMs to explore large [OpenAPI](https://www.openapis.org/) schemas without bloating the context.
- **[OpenAPI Schema Explorer](https://github.com/kadykov/mcp-openapi-schema-explorer)** - Token-efficient access to local or remote OpenAPI/Swagger specs via MCP Resources.
- **[OpenCTI](https://github.com/Spathodea-Network/opencti-mcp)** - Interact with OpenCTI platform to retrieve threat intelligence data including reports, indicators, malware and threat actors.
- **[OpenCV](https://github.com/GongRzhe/opencv-mcp-server)** - A MCP server providing OpenCV computer vision capabilities. This allows AI assistants and language models to access powerful computer vision tools.
- **[OpenDota](https://github.com/asusevski/opendota-mcp-server)** - Interact with OpenDota API to retrieve Dota 2 match data, player statistics, and more.
- **[OpenMetadata](https://github.com/yangkyeongmo/mcp-server-openmetadata)** - MCP Server for OpenMetadata, an open-source metadata management platform.
- **[OpenRPC](https://github.com/shanejonas/openrpc-mpc-server)** - Interact with and discover JSON-RPC APIs via [OpenRPC](https://open-rpc.org).
- **[OpenStack](https://github.com/wangsqly0407/openstack-mcp-server)** - MCP server implementation that provides OpenStack interaction.
- **[OpenWeather](https://github.com/mschneider82/mcp-openweather)** - Interact with the free openweathermap API to get the current and forecast weather for a location.
- **[Operative WebEvalAgent](https://github.com/Operative-Sh/web-eval-agent)** (by [Operative.sh](https://www.operative.sh)) - An MCP server to test, debug, and fix web applications autonomously.
- **[OPNSense MCP](https://github.com/vespo92/OPNSenseMCP)** - MCP Server for OPNSense Firewall Management and API access
- **[Optimade MCP](https://github.com/dianfengxiaobo/optimade-mcp-server)** - An MCP server conducts real-time material science data queries with the Optimade database (for example, elemental composition, crystal structure).
- **[Oracle](https://github.com/marcelo-ochoa/servers)** (by marcelo-ochoa) - Oracle Database integration in NodeJS with configurable access controls, query explain, stats and schema inspection
- **[Oura MCP server](https://github.com/tomekkorbak/oura-mcp-server)** - MCP server for Oura API to retrieve one's sleep data
- **[Oura Ring](https://github.com/rajvirtual/oura-mcp-server)** (by Rajesh Vijay) - MCP Server to access and analyze your Oura Ring data. It provides a structured way to fetch and understand your health metrics.
- **[Outline](https://github.com/Vortiago/mcp-outline)** - MCP Server to interact with [Outline](https://www.getoutline.com) knowledge base to search, read, create, and manage documents and their content, access collections, add comments, and manage document backlinks.
- **[Pacman](https://github.com/oborchers/mcp-server-pacman)** - An MCP server that provides package index querying capabilities. This server is able to search and retrieve information from package repositories like PyPI, npm, crates.io, Docker Hub, and Terraform Registry.
- **[pancakeswap-poolspy-mcp](https://github.com/kukapay/pancakeswap-poolspy-mcp)** - An MCP server that tracks newly created liquidity pools on Pancake Swap.
- **[Pandoc](https://github.com/vivekVells/mcp-pandoc)** - MCP server for seamless document format conversion using Pandoc, supporting Markdown, HTML, PDF, DOCX (.docx), csv and more.
- **[Paradex MCP](https://github.com/sv/mcp-paradex-py)** - MCP native server for interacting with Paradex platform, including fully features trading.
- **[PDF reader MCP](https://github.com/gpetraroli/mcp_pdf_reader)** - MCP server to read and search text in a local PDF file.
- **[PDF Tools MCP](https://github.com/Sohaib-2/pdf-mcp-server)** - Comprehensive PDF manipulation toolkit (merge, split, encrypt, optimize and much more)
- **[Peacock for VS Code](https://github.com/johnpapa/peacock-mcp)** - MCP Server for the Peacock extension for VS Code, coloring your world, one Code editor at a time. The main goal of the project is to show how an MCP server can be used to interact with APIs.
- **[Phone MCP](https://github.com/hao-cyber/phone-mcp)** - 📱 A powerful plugin that lets you control your Android phone. Enables AI agents to perform complex tasks like automatically playing music based on weather or making calls and sending texts.
- **[PIF](https://github.com/hungryrobot1/MCP-PIF)** - A Personal Intelligence Framework (PIF), providing tools for file operations, structured reasoning, and journal-based documentation to support continuity and evolving human-AI collaboration across sessions.
- **[Pinecone](https://github.com/sirmews/mcp-pinecone)** - MCP server for searching and uploading records to Pinecone. Allows for simple RAG features, leveraging Pinecone's Inference API.
- **[Pinner MCP](https://github.com/safedep/pinner-mcp)** - A MCP server for pinning GitHub Actions and container base images to their immutable SHA hashes to prevent supply chain attacks.
- **[Placid.app](https://github.com/felores/placid-mcp-server)** - Generate image and video creatives using Placid.app templates
- **[Plane](https://github.com/kelvin6365/plane-mcp-server)** - This MCP Server will help you to manage projects and issues through Plane's API
- **[Playwright](https://github.com/executeautomation/mcp-playwright)** - This MCP Server will help you run browser automation and webscraping using Playwright
- **[Podbean](https://github.com/amurshak/podbeanMCP)** - MCP server for managing your podcasts, episodes, and analytics through the Podbean API. Allows for updating, adding, deleting podcasts, querying show description, notes, analytics, and more.
- **[Polarsteps](https://github.com/remuzel/polarsteps-mcp)** - An MCP server to help you review your previous Trips and plan new ones!
- **[PostgreSQL](https://github.com/ahmedmustahid/postgres-mcp-server)** - A PostgreSQL MCP server offering dual HTTP/Stdio transports for database schema inspection and read-only query execution with session management and Podman(or Docker) support.
- **[Postman](https://github.com/shannonlal/mcp-postman)** - MCP server for running Postman Collections locally via Newman. Allows for simple execution of Postman Server and returns the results of whether the collection passed all the tests.
- **[Powerdrill](https://github.com/powerdrillai/powerdrill-mcp)** - Interact with Powerdrill datasets, authenticated with [Powerdrill](https://powerdrill.ai) User ID and Project API Key.
- **[Prefect](https://github.com/allen-munsch/mcp-prefect)** - MCP Server for workflow orchestration and ELT/ETL with Prefect Server, and Prefect Cloud [https://www.prefect.io/] using the `prefect` python client.
- **[Productboard](https://github.com/kenjihikmatullah/productboard-mcp)** - Integrate the Productboard API into agentic workflows via MCP.
- **[Prometheus](https://github.com/pab1it0/prometheus-mcp-server)** - Query and analyze Prometheus - open-source monitoring system.
- **[PubChem](https://github.com/sssjiang/pubchem_mcp_server)** - extract drug information from pubchem API.
- **[PubMed](https://github.com/JackKuo666/PubMed-MCP-Server)** - Enable AI assistants to search, access, and analyze PubMed articles through a simple MCP interface.
- **[Pulumi](https://github.com/dogukanakkaya/pulumi-mcp-server)** - MCP Server to Interact with Pulumi API, creates and lists Stacks
- **[Puppeteer vision](https://github.com/djannot/puppeteer-vision-mcp)** - Use Puppeteer to browse a webpage and return a high quality Markdown. Use AI vision capabilities to handle cookies, captchas, and other interactive elements automatically.
- **[Pushover](https://github.com/ashiknesin/pushover-mcp)** - Send instant notifications to your devices using [Pushover.net](https://pushover.net/)
- **[py-mcp-qdrant-rag](https://github.com/amornpan/py-mcp-qdrant-rag)** (by amornpan) - A Model Context Protocol server implementation that provides RAG capabilities through Qdrant vector database integration, enabling AI agents to perform semantic search and document retrieval with local or cloud-based embedding generation support across Mac, Linux, and Windows platforms.
- **[pydantic/pydantic-ai/mcp-run-python](https://github.com/pydantic/pydantic-ai/tree/main/mcp-run-python)** - Run Python code in a secure sandbox via MCP tool calls, powered by Deno and Pyodide
- **[Python CLI MCP](https://github.com/ofek/pycli-mcp)** - Interact with local Python command line applications.
- **[QGIS](https://github.com/jjsantos01/qgis_mcp)** - connects QGIS to Claude AI through the MCP. This integration enables prompt-assisted project creation, layer loading, code execution, and more.
- **[Qiniu MCP Server](https://github.com/qiniu/qiniu-mcp-server)** - The Model Context Protocol (MCP) Server built on Qiniu Cloud products supports users in accessing Qiniu Cloud Storage, intelligent multimedia services, and more through this MCP Server within the context of AI large model clients.
- **[Quarkus](https://github.com/quarkiverse/quarkus-mcp-servers)** - MCP servers for the Quarkus Java framework.
- **[QuickChart](https://github.com/GongRzhe/Quickchart-MCP-Server)** - A Model Context Protocol server for generating charts using QuickChart.io
- **[Qwen_Max](https://github.com/66julienmartin/MCP-server-Qwen_Max)** - A Model Context Protocol (MCP) server implementation for the Qwen models.
- **[RabbitMQ](https://github.com/kenliao94/mcp-server-rabbitmq)** - The MCP server that interacts with RabbitMQ to publish and consume messages.
- **[RAE](https://github.com/rae-api-com/rae-mcp)** - MPC Server to connect your preferred model with rae-api.com, Roya Academy of Spanish Dictionary
- **[RAG Local](https://github.com/renl/mcp-rag-local)** - This MCP server for storing and retrieving text passages locally based on their semantic meaning.
- **[RAG Web Browser](https://github.com/apify/mcp-server-rag-web-browser)** An MCP server for Apify's open-source RAG Web Browser [Actor](https://apify.com/apify/rag-web-browser) to perform web searches, scrape URLs, and return content in Markdown.
- **[Raindrop.io](https://github.com/hiromitsusasaki/raindrop-io-mcp-server)** - An integration that allows LLMs to interact with Raindrop.io bookmarks using the Model Context Protocol (MCP).
- **[Random Number](https://github.com/zazencodes/random-number-mcp)** - Provides LLMs with essential random generation abilities, built entirely on Python's standard library.
- **[Reaper](https://github.com/dschuler36/reaper-mcp-server)** - Interact with your [Reaper](https://www.reaper.fm/) (Digital Audio Workstation) projects.
- **[Redis](https://github.com/GongRzhe/REDIS-MCP-Server)** - Redis database operations and caching microservice server with support for key-value operations, expiration management, and pattern-based key listing.
- **[Redis](https://github.com/prajwalnayak7/mcp-server-redis)** MCP server to interact with Redis Server, AWS Memory DB, etc for caching or other use-cases where in-memory and key-value based storage is appropriate
- **[RedNote MCP](https://github.com/ifuryst/rednote-mcp)** - MCP server for accessing RedNote(XiaoHongShu, xhs) content
- **[Reed Jobs](https://github.com/kld3v/reed_jobs_mcp)** - Search and retrieve job listings from Reed.co.uk.
- **[Rememberizer AI](https://github.com/skydeckai/mcp-server-rememberizer)** - An MCP server designed for interacting with the Rememberizer data source, facilitating enhanced knowledge retrieval.
- **[Replicate](https://github.com/deepfates/mcp-replicate)** - Search, run and manage machine learning models on Replicate through a simple tool-based interface. Browse models, create predictions, track their status, and handle generated images.
- **[Resend](https://github.com/Klavis-AI/klavis/tree/main/mcp_servers/resend)** - Send email using Resend services
- **[Revit MCP](https://github.com/revit-mcp)** - A service implementing the MCP protocol for Autodesk Revit.
- **[Rijksmuseum](https://github.com/r-huijts/rijksmuseum-mcp)** - Interface with the Rijksmuseum API to search artworks, retrieve artwork details, access image tiles, and explore user collections.
- **[Riot Games](https://github.com/jifrozen0110/mcp-riot)** - MCP server for League of Legends – fetch player info, ranks, champion stats, and match history via Riot API.
- **[Rquest](https://github.com/xxxbrian/mcp-rquest)** - An MCP server providing realistic browser-like HTTP request capabilities with accurate TLS/JA3/JA4 fingerprints for bypassing anti-bot measures.
- **[Rust MCP Filesystem](https://github.com/rust-mcp-stack/rust-mcp-filesystem)** - Fast, asynchronous MCP server for efficient handling of various filesystem operations built with the power of Rust.
- **[SafetySearch](https://github.com/surabhya/SafetySearch)** - Real-time FDA food safety data: recalls, adverse events, analysis.
- **[Salesforce MCP](https://github.com/smn2gnt/MCP-Salesforce)** - Interact with Salesforce Data and Metadata
- **[Salesforce MCP (AiondaDotCom)](https://github.com/AiondaDotCom/mcp-salesforce)** - Universal Salesforce integration with OAuth authentication, smart learning system, comprehensive backup capabilities, and full CRUD operations for any Salesforce org including custom objects and fields.
- **[Salesforce MCP Server](https://github.com/tsmztech/mcp-server-salesforce)** - Comprehensive Salesforce integration with tools for querying records, executing Apex, managing fields/objects, and handling debug logs
- **[SchemaCrawler](https://github.com/schemacrawler/SchemaCrawler-MCP-Server-Usage)** - Connect to any relational database, and be able to get valid SQL, and ask questions like what does a certain column prefix mean.
- **[SchemaFlow](https://github.com/CryptoRadi/schemaflow-mcp-server)** - Real-time PostgreSQL & Supabase database schema access for AI-IDEs via Model Context Protocol. Provides live database context through secure SSE connections with three powerful tools: get_schema, analyze_database, and check_schema_alignment. [SchemaFlow](https://schemaflow.dev)
- **[Scholarly](https://github.com/adityak74/mcp-scholarly)** - A MCP server to search for scholarly and academic articles.
- **[scrapling-fetch](https://github.com/cyberchitta/scrapling-fetch-mcp)** - Access text content from bot-protected websites. Fetches HTML/markdown from sites with anti-automation measures using Scrapling.
- **[Screeny](https://github.com/rohanrav/screeny)** - Privacy-first macOS MCP server that provides visual context for AI agents through window screenshots
- **[SearXNG](https://github.com/ihor-sokoliuk/mcp-searxng)** - A Model Context Protocol Server for [SearXNG](https://docs.searxng.org)
- **[SearXNG](https://github.com/erhwenkuo/mcp-searxng)** - A MCP server provide web searching via [SearXNG](https://docs.searxng.org) & retrieve url as makrdown.
- **[SearXNG Public](https://github.com/pwilkin/mcp-searxng-public)** - A Model Context Protocol Server for retrieving data from public [SearXNG](https://docs.searxng.org) instances, with fallback support
- **[SEC EDGAR](https://github.com/stefanoamorelli/sec-edgar-mcp)** - (by Stefano Amorelli) A community Model Context Protocol Server to access financial filings and data through the U.S. Securities and Exchange Commission ([SEC](https://www.sec.gov/)) `Electronic Data Gathering, Analysis, and Retrieval` ([EDGAR](https://www.sec.gov/submit-filings/about-edgar)) database
- **[SEO MCP](https://github.com/cnych/seo-mcp)** - A free SEO tool MCP (Model Control Protocol) service based on Ahrefs data. Includes features such as backlinks, keyword ideas, and more. by [claudemcp](https://www.claudemcp.com/servers/seo-mcp).
- **[Serper](https://github.com/garymengcom/serper-mcp-server)** - An MCP server that performs Google searches using [Serper](https://serper.dev).
- **[ServiceNow](https://github.com/osomai/servicenow-mcp)** - A MCP server to interact with a ServiceNow instance
- **[ShaderToy](https://github.com/wilsonchenghy/ShaderToy-MCP)** - This MCP server lets LLMs to interact with the ShaderToy API, allowing LLMs to learn from compute shaders examples and enabling them to create complex GLSL shaders that they are previously not capable of.
- **[ShareSeer](https://github.com/shareseer/shareseer-mcp-server)** - MCP to Access SEC filings, financials & insider trading data in real time using [ShareSeer](https://shareseer.com)
- **[Shell](https://github.com/sonirico/mcp-shell)** - Give hands to AI. MCP server to run shell commands securely, auditably, and on demand
- **[Shodan MCP](https://github.com/Hexix23/shodan-mcp)** - MCP server to interact with [Shodan](https://www.shodan.io/)
- **[Shopify](https://github.com/GeLi2001/shopify-mcp)** - MCP to interact with Shopify API including order, product, customers and so on.
- **[Shopify Storefront](https://github.com/QuentinCody/shopify-storefront-mcp-server)** - Unofficial MCP server that allows AI agents to discover Shopify storefronts and interact with them to fetch products, collections, and other store data through the Storefront API.
- **[Simple Loki MCP](https://github.com/ghrud92/simple-loki-mcp)** - A simple MCP server to query Loki logs using logcli.
- **[Siri Shortcuts](https://github.com/dvcrn/mcp-server-siri-shortcuts)** - MCP to interact with Siri Shortcuts on macOS. Exposes all Shortcuts as MCP tools.
- **[Skyvern](https://github.com/Skyvern-AI/skyvern/tree/main/integrations/mcp)** - MCP to let Claude / Windsurf / Cursor / your LLM control the browser
- **[Slack](https://github.com/korotovsky/slack-mcp-server)** - The most powerful MCP server for Slack Workspaces. This integration supports both Stdio and SSE transports, proxy settings and does not require any permissions or bots being created or approved by Workspace admins 😏.
- **[Slack](https://github.com/zencoderai/slack-mcp-server)** - Slack MCP server which supports both stdio and Streamable HTTP transports. Extended from the original Anthropic's implementation which is now [archived](https://github.com/modelcontextprotocol/servers-archived/tree/main/src/slack)
- **[Slidespeak](https://github.com/SlideSpeak/slidespeak-mcp)** - Create PowerPoint presentations using the [Slidespeak](https://slidespeak.com/) API.
- **[Smartlead](https://github.com/jean-technologies/smartlead-mcp-server-local)** - MCP to connect to Smartlead. Additional, tooling, functionality, and connection to workflow automation platforms also available.
- **[Snowflake](https://github.com/isaacwasserman/mcp-snowflake-server)** - This MCP server enables LLMs to interact with Snowflake databases, allowing for secure and controlled data operations.
- **[SoccerDataAPI](https://github.com/yeonupark/mcp-soccer-data)** - This MCP server provides real-time football match data based on the SoccerDataAPI.
- **[Solana Agent Kit](https://github.com/sendaifun/solana-agent-kit/tree/main/examples/agent-kit-mcp-server)** - This MCP server enables LLMs to interact with the Solana blockchain with help of Solana Agent Kit by SendAI, allowing for 40+ protocol actions and growing
- **[Solr MCP](https://github.com/mjochum64/mcp-solr-search)** - This MCP server offers a basic functionality to perform a search on Solr servers.
- **[Solver](https://github.com/szeider/mcp-solver)** - Solves constraint satisfaction and optimization problems . 
- **[Specbridge](https://github.com/TBosak/specbridge)** - Easily turn your OpenAPI specs into MCP Tools.
- **[Splunk](https://github.com/jkosik/mcp-server-splunk)** - Golang MCP server for Splunk (lists saved searches, alerts, indexes, macros...). Supports SSE and STDIO.
- **[Spotify](https://github.com/varunneal/spotify-mcp)** - This MCP allows an LLM to play and use Spotify.
- **[Spring Initializr](https://github.com/hpalma/springinitializr-mcp)** - This MCP allows an LLM to create Spring Boot projects with custom configurations. Instead of manually visiting start.spring.io, you can now ask your AI assistant to generate projects with specific dependencies, Java versions, and project structures.
- **[SSH](https://github.com/AiondaDotCom/mcp-ssh)** - Agent for managing and controlling SSH connections.
- **[SSH](https://github.com/classfang/ssh-mcp-server)** - An MCP server that can execute SSH commands remotely, upload files, download files, and so on.
- **[Standard Korean Dictionary](https://github.com/privetin/stdict)** - Search the dictionary using API
- **[Star Wars](https://github.com/johnpapa/mcp-starwars)** -MCP Server for the SWAPI Star Wars API. The main goal of the project is to show how an MCP server can be used to interact with APIs.
- **[Starknet MCP Server](https://github.com/mcpdotdirect/starknet-mcp-server)** - A comprehensive MCP server for interacting with the Starknet blockchain, providing tools for querying blockchain data, resolving StarknetIDs, and performing token transfers.
- **[Starwind UI](https://github.com/Boston343/starwind-ui-mcp/)** - This MCP provides relevant commands, documentation, and other information to allow LLMs to take full advantage of Starwind UI's open source Astro components.
- **[Stellar](https://github.com/syronlabs/stellar-mcp/)** - This MCP server enables LLMs to interact with the Stellar blockchain to create accounts, check address balances, analyze transactions, view transaction history, mint new assets, interact with smart contracts and much more.
- **[Stitch AI](https://github.com/StitchAI/stitch-ai-mcp/)** - Knowledge management system for AI agents with memory space creation and retrieval capabilities.
- **[Stockfish](https://github.com/sonirico/mcp-stockfish)** - MCP server connecting AI systems to Stockfish chess engine
- **[Strava](https://github.com/r-huijts/strava-mcp)** - Connect to the Strava API to access activity data, athlete profiles, segments, and routes, enabling fitness tracking and analysis with Claude.
- **[Strava API](https://github.com/tomekkorbak/strava-mcp-server)** - MCP server for Strava API to retrieve one's activities
- **[Stripe](https://github.com/atharvagupta2003/mcp-stripe)** - This MCP allows integration with Stripe for handling payments, customers, and refunds.
- **[Substack/Medium](https://github.com/jonathan-politzki/mcp-writer-substack)** - Connect Claude to your Substack/Medium writing, enabling semantic search and analysis of your published content.
- **[System Health](https://github.com/thanhtung0201/mcp-remote-system-health)** - The MCP (Multi-Channel Protocol) System Health Monitoring is a robust, real-time monitoring solution designed to provide comprehensive health metrics and alerts for remote Linux servers.
- **[Talk To Figma](https://github.com/sonnylazuardi/cursor-talk-to-figma-mcp)** - This MCP server enables LLMs to interact with Figma, allowing them to read and modify designs programmatically.
- **[Talk To Figma via Claude](https://github.com/gaganmanku96/talk-with-figma-claude)** - TMCP server that provides seamless Figma integration specifically for Claude Desktop, enabling design creation, modification, and real-time collaboration through natural language commands.
- **[TAM MCP Server](https://github.com/gvaibhav/TAM-MCP-Server)** - Market research and business intelligence with TAM/SAM calculations and integration across 8 economic data sources: Alpha Vantage, BLS, Census Bureau, FRED, IMF, Nasdaq Data Link, OECD, and World Bank.
- **[Tavily search](https://github.com/RamXX/mcp-tavily)** - An MCP server for Tavily's search & news API, with explicit site inclusions/exclusions
- **[TeamRetro](https://github.com/adepanges/teamretro-mcp-server)** - This MCP server allows LLMs to interact with TeamRetro, allowing LLMs to manage user, team, team member, retrospective, health check, action, agreement and fetch the reports.
- **[Telegram](https://github.com/chigwell/telegram-mcp)** - An MCP server that provides paginated chat reading, message retrieval, and message sending capabilities for Telegram through Telethon integration.
- **[Telegram-Client](https://github.com/chaindead/telegram-mcp)** - A Telegram API bridge that manages user data, dialogs, messages, drafts, read status, and more for seamless interactions.
- **[Telegram-mcp-server](https://github.com/DLHellMe/telegram-mcp-server)** - Access Telegram channels and groups directly in Claude. Features dual-mode operation with API access (100x faster) or web scraping, unlimited post retrieval, and search functionality.
- **[Template MCP Server](https://github.com/mcpdotdirect/template-mcp-server)** - A CLI tool to create a new Model Context Protocol server project with TypeScript support, dual transport options, and an extensible structure
- **[Tempo](https://github.com/scottlepp/tempo-mcp-server)** - An MCP server to query traces/spans from [Grafana Tempo](https://github.com/grafana/tempo).
- **[Teradata](https://github.com/arturborycki/mcp-teradata)** - his MCP server enables LLMs to interact with Teradata databases. This MCP Server support tools and prompts for multi task data analytics
- **[Terminal-Control](https://github.com/GongRzhe/terminal-controller-mcp)** - A MCP server that enables secure terminal command execution, directory navigation, and file system operations through a standardized interface.
- **[Terraform-Cloud](https://github.com/severity1/terraform-cloud-mcp)** - An MCP server that integrates AI assistants with the Terraform Cloud API, allowing you to manage your infrastructure through natural conversation.
- **[TFT-Match-Analyzer](https://github.com/GeLi2001/tft-mcp-server)** - MCP server for teamfight tactics match history & match details fetching, providing user the detailed context for every match.
- **[thegraph-mcp](https://github.com/kukapay/thegraph-mcp)** - An MCP server that powers AI agents with indexed blockchain data from The Graph.
- **[Things3 MCP](https://github.com/urbanogardun/things3-mcp)** - Things3 task management integration for macOS with comprehensive TODO, project, and tag management.
- **[Think MCP](https://github.com/Rai220/think-mcp)** - Enhances any agent's reasoning capabilities by integrating the think-tools, as described in [Anthropic's article](https://www.anthropic.com/engineering/claude-think-tool).
- **[Ticketmaster](https://github.com/delorenj/mcp-server-ticketmaster)** - Search for events, venues, and attractions through the Ticketmaster Discovery API
- **[TickTick](https://github.com/alexarevalo9/ticktick-mcp-server)** - A Model Context Protocol (MCP) server designed to integrate with the TickTick task management platform, enabling intelligent context-aware task operations and automation.
- **[TigerGraph](https://github.com/custom-discoveries/TigerGraph_MCP)** - A community built MCP server that interacts with TigerGraph Graph Database.
- **[tip.md](https://github.com/tipdotmd#-mcp-server-for-ai-assistants)** - An MCP server that enables AI assistants to interact with tip.md's crypto tipping functionality, allowing agents or supporters to tip registered developers directly from AI chat interfaces.
- **[TMDB](https://github.com/Laksh-star/mcp-server-tmdb)** - This MCP server integrates with The Movie Database (TMDB) API to provide movie information, search capabilities, and recommendations.
- **[Todoist](https://github.com/abhiz123/todoist-mcp-server)** - Interact with Todoist to manage your tasks.
- **[Todos](https://github.com/tomelliot/todos-mcp)** - A practical todo list manager to use with your favourite chatbot.
- **[token-minter-mcp](https://github.com/kukapay/token-minter-mcp)** - An MCP server providing tools for AI agents to mint ERC-20 tokens across multiple blockchains.
- **[token-revoke-mcp](https://github.com/kukapay/token-revoke-mcp)** - An MCP server for checking and revoking ERC-20 token allowances across multiple blockchains.
- **[Ton Blockchain MCP](https://github.com/devonmojito/ton-blockchain-mcp)** - An MCP server for interacting with Ton Blockchain.
- **[TouchDesigner](https://github.com/8beeeaaat/touchdesigner-mcp)** - An MCP server for TouchDesigner, enabling interaction with TouchDesigner projects, nodes, and parameters.
- **[Travel Planner](https://github.com/GongRzhe/TRAVEL-PLANNER-MCP-Server)** - Travel planning and itinerary management server integrating with Google Maps API for location search, place details, and route calculations.
- **[Trello MCP Server](https://github.com/lioarce01/trello-mcp-server)** - An MCP server that interact with user Trello boards, modifying them with prompting.
- **[Trino](https://github.com/tuannvm/mcp-trino)** - A high-performance Model Context Protocol (MCP) server for Trino implemented in Go.
- **[Tripadvisor](https://github.com/pab1it0/tripadvisor-mcp)** - A MCP server that enables LLMs to interact with Tripadvisor API, supporting location data, reviews, and photos through standardized MCP interfaces
- **[TrueNAS Core MCP](https://github.com/vespo92/TrueNasCoreMCP)** - An MCP server for interacting with TrueNAS Core.
- **[Tyk API Management](https://github.com/TykTechnologies/tyk-dashboard-mcp)** - Chat with all of your organization's managed APIs and perform other API lifecycle operations, managing tokens, users, analytics, and more.
- **[Typesense](https://github.com/suhail-ak-s/mcp-typesense-server)** - A Model Context Protocol (MCP) server implementation that provides AI models with access to Typesense search capabilities. This server enables LLMs to discover, search, and analyze data stored in Typesense collections.
- **[uniswap-poolspy-mcp](https://github.com/kukapay/uniswap-poolspy-mcp)** - An MCP server that tracks newly created liquidity pools on Uniswap across nine blockchain networks.
- **[uniswap-trader-mcp](https://github.com/kukapay/uniswap-trader-mcp)** -An MCP server for AI agents to automate token swaps on Uniswap DEX across multiple blockchains.
- **[Unity Catalog](https://github.com/ognis1205/mcp-server-unitycatalog)** - An MCP server that enables LLMs to interact with Unity Catalog AI, supporting CRUD operations on Unity Catalog Functions and executing them as MCP tools.
- **[Unity Integration (Advanced)](https://github.com/quazaai/UnityMCPIntegration)** - Advanced Unity3d Game Engine MCP which supports ,Execution of Any Editor Related Code Directly Inside of Unity, Fetch Logs, Get Editor State and Allow File Access of the Project making it much more useful in Script Editing or asset creation.
- **[Unity3d Game Engine](https://github.com/CoderGamester/mcp-unity)** - An MCP server that enables LLMs to interact with Unity3d Game Engine, supporting access to a variety of the Unit's Editor engine tools (e.g. Console Logs, Test Runner logs, Editor functions, hierarchy state, etc) and executing them as MCP tools or gather them as resources.
- **[Universal MCP Servers](https://github.com/universal-mcp)** - A collection of MCP servers created using the [AgentR Universal MCP SDK](https://github.com/universal-mcp/universal-mcp).
- **[Unleash Integration (Feature Toggle)](https://github.com/cuongtl1992/unleash-mcp)** - A Model Context Protocol (MCP) server implementation that integrates with Unleash Feature Toggle system. Provide a bridge between LLM applications and Unleash feature flag system
- **[Upbit MCP Server](https://github.com/solangii/upbit-mcp-server)** – An MCP server that enables real - time access to cryptocurrency prices, market summaries, and asset listings from the Upbit exchange.
- **[use_aws_mcp](https://github.com/runjivu/use_aws_mcp)** - amazon-q-cli's use_aws tool extracted into independent mcp, for general aws api usage.
- **[User Feedback](https://github.com/mrexodia/user-feedback-mcp)** - Simple MCP Server to enable a human-in-the-loop workflow in tools like Cline and Cursor.
- **[USPTO](https://github.com/riemannzeta/patent_mcp_server)** - MCP server for accessing United States Patent & Trademark Office data through its Open Data Protocol (ODP) API.
- **[Vectara](https://github.com/vectara/vectara-mcp)** - Query Vectara's trusted RAG-as-a-service platform.
- **[Vega-Lite](https://github.com/isaacwasserman/mcp-vegalite-server)** - Generate visualizations from fetched data using the VegaLite format and renderer.
- **[Vertica](https://github.com/nolleh/mcp-vertica)** - Vertica database integration in Python with configurable access controls and schema inspection
- **[Vibe Check](https://github.com/PV-Bhat/vibe-check-mcp-server)** - An MCP server leveraging an external oversight layer to "vibe check" agents, and also self-improve accuracy & user alignment over time. Prevents scope creep, code bloat, misalignment, misinterpretation, tunnel vision, and overcomplication.
- **[Video Editor](https://github.com/burningion/video-editing-mcp)** - A Model Context Protocol Server to add, edit, and search videos with [Video Jungle](https://www.video-jungle.com/).
- **[Video Still Capture](https://github.com/13rac1/videocapture-mcp)** - 📷 Capture video stills from an OpenCV-compatible webcam or other video source.
- **[Virtual location (Google Street View,etc.)](https://github.com/mfukushim/map-traveler-mcp)** - Integrates Google Map, Google Street View, PixAI, Stability.ai, ComfyUI API and Bluesky to provide a virtual location simulation in LLM (written in Effect.ts)
- **[VMware Fusion](https://github.com/yeahdongcn/vmware-fusion-mcp-server)** - Manage VMware Fusion virtual machines via the Fusion REST API.
- **[Voice MCP](https://github.com/mbailey/voice-mcp)** - Enable voice conversations with Claude using any OpenAI-compatible STT/TTS service ([voice-mcp.com](https://voice-mcp.com))
- **[Voice Status Report](https://github.com/tomekkorbak/voice-status-report-mcp-server)** - An MCP server that provides voice status updates using OpenAI's text-to-speech API, to be used with Cursor or Claude Code.
- **[VolcEngine TOS](https://github.com/dinghuazhou/sample-mcp-server-tos)** - A sample MCP server for VolcEngine TOS that flexibly get objects from TOS.
- **[Voyp](https://github.com/paulotaylor/voyp-mcp)** - VOYP MCP server for making calls using Artificial Intelligence.
- **[vulnicheck](https://github.com/andrasfe/vulnicheck)** - Real-time Python package vulnerability scanner that checks dependencies against OSV and NVD databases, providing comprehensive security analysis with CVE details, lock file support, and actionable upgrade recommendations.
- **[Wanaku MCP Router](https://github.com/wanaku-ai/wanaku/)** - The Wanaku MCP Router is a SSE-based MCP server that provides an extensible routing engine that allows integrating your enterprise systems with AI agents.
- **[weather-mcp-server](https://github.com/devilcoder01/weather-mcp-server)** - Get real-time weather data for any location using weatherapi.
- **[Web Search MCP](https://github.com/mrkrsl/web-search-mcp)** - A server that provides full web search, summaries and page extration for use with Local LLMs.
- **[Webex](https://github.com/Kashyap-AI-ML-Solutions/webex-messaging-mcp-server)** - A Model Context Protocol (MCP) server that provides AI assistants with comprehensive access to Cisco Webex messaging capabilities.
- **[Webflow](https://github.com/kapilduraphe/webflow-mcp-server)** - Interact with the Webflow APIs
- **[webhook-mcp](https://github.com/noobnooc/webhook-mcp)** (by Nooc) - A Model Context Protocol (MCP) server that sends webhook notifications when called.
- **[whale-tracker-mcp](https://github.com/kukapay/whale-tracker-mcp)**  -  A mcp server for tracking cryptocurrency whale transactions.
- **[WhatsApp MCP Server](https://github.com/lharries/whatsapp-mcp)** - MCP server for your personal WhatsApp handling individuals, groups, searching and sending.
- **[Whois MCP](https://github.com/bharathvaj-ganesan/whois-mcp)** - MCP server that performs whois lookup against domain, IP, ASN and TLD.
- **[Wikidata MCP](https://github.com/zzaebok/mcp-wikidata)** - Wikidata MCP server that interact with Wikidata, by searching identifiers, extracting metadata, and executing sparql query.
- **[Wikipedia MCP](https://github.com/Rudra-ravi/wikipedia-mcp)** - Access and search Wikipedia articles via MCP for AI-powered information retrieval.
- **[WildFly MCP](https://github.com/wildfly-extras/wildfly-mcp)** - WildFly MCP server that enables LLM to interact with running WildFly servers (retrieve metrics, logs, invoke operations, ...).
- **[Windows CLI](https://github.com/SimonB97/win-cli-mcp-server)** - MCP server for secure command-line interactions on Windows systems, enabling controlled access to PowerShell, CMD, and Git Bash shells.
- **[WordPress MCP](https://github.com/Automattic/wordpress-mcp)** - Make your WordPress site into a simple MCP server, exposing functionality to LLMs and AI agents.
- **[Workflowy](https://github.com/danield137/mcp-workflowy)** - A server that interacts with [workflowy](https://workflowy.com/).
- **[World Bank data API](https://github.com/anshumax/world_bank_mcp_server)** - A server that fetches data indicators available with the World Bank as part of their data API
- **[Wren Engine](https://github.com/Canner/wren-engine)** - The Semantic Engine for Model Context Protocol(MCP) Clients and AI Agents
- **[X (Twitter)](https://github.com/EnesCinr/twitter-mcp)** (by EnesCinr) - Interact with twitter API. Post tweets and search for tweets by query.
- **[X (Twitter)](https://github.com/vidhupv/x-mcp)** (by vidhupv) - Create, manage and publish X/Twitter posts directly through Claude chat.
- **[Xcode](https://github.com/r-huijts/xcode-mcp-server)** - MCP server that brings AI to your Xcode projects, enabling intelligent code assistance, file operations, project management, and automated development tasks.
- **[xcodebuild](https://github.com/ShenghaiWang/xcodebuild)**  - 🍎 Build iOS Xcode workspace/project and feed back errors to llm.
- **[Xero-mcp-server](https://github.com/john-zhang-dev/xero-mcp)** - Enabling clients to interact with Xero system for streamlined accounting, invoicing, and business operations.
- **[XiYan](https://github.com/XGenerationLab/xiyan_mcp_server)** - 🗄️ An MCP server that supports fetching data from a database using natural language queries, powered by XiyanSQL as the text-to-SQL LLM.
- **[XMind](https://github.com/apeyroux/mcp-xmind)** - Read and search through your XMind directory containing XMind files.
- **[yfinance](https://github.com/Adity-star/mcp-yfinance-server)** -💹The MCP YFinance Stock Server provides real-time and historical stock data in a standard format, powering dashboards, AI agents,and research tools with seamless financial insights.
- **[YNAB](https://github.com/ChuckBryan/ynabmcpserver)** - A Model Context Protocol (MCP) server for integrating with YNAB (You Need A Budget), allowing AI assistants to securely access and analyze your financial data.
- **[YouTrack](https://github.com/tonyzorin/youtrack-mcp)** - A Model Context Protocol (MCP) server implementation for JetBrains YouTrack, allowing AI assistants to interact with YouTrack issue tracking system.
- **[YouTube](https://github.com/Klavis-AI/klavis/tree/main/mcp_servers/youtube)** - Extract Youtube video information (with proxies support).
- **[YouTube](https://github.com/ZubeidHendricks/youtube-mcp-server)** - Comprehensive YouTube API integration for video management, Shorts creation, and analytics.
- **[Youtube Uploader MCP](https://github.com/anwerj/youtube-uploader-mcp)** - AI‑powered YouTube uploader—no CLI, no YouTube Studio.
- **[YouTube Video Summarizer](https://github.com/nabid-pf/youtube-video-summarizer-mcp)** - Summarize lengthy youtube videos.
- **[yutu](https://github.com/eat-pray-ai/yutu)** - A fully functional MCP server and CLI for YouTube to automate YouTube operation.
- **[ZapCap](https://github.com/bogdan01m/zapcap-mcp-server)** - MCP server for ZapCap API providing video caption and B-roll generation via natural language
- **[Zoom](https://github.com/Prathamesh0901/zoom-mcp-server/tree/main)** - Create, update, read and delete your zoom meetings.
## 📚 Frameworks

These are high-level frameworks that make it easier to build MCP servers or clients.

### For servers

* **[ModelFetch](https://github.com/phuctm97/modelfetch/)** (TypeScript) - Runtime-agnostic SDK to create and deploy MCP servers anywhere TypeScript/JavaScript runs
* **[EasyMCP](https://github.com/zcaceres/easy-mcp/)** (TypeScript)
* **[FastAPI to MCP auto generator](https://github.com/tadata-org/fastapi_mcp)** – A zero-configuration tool for automatically exposing FastAPI endpoints as MCP tools by **[Tadata](https://tadata.com/)**
* **[FastMCP](https://github.com/punkpeye/fastmcp)** (TypeScript)
* **[Foobara MCP Connector](https://github.com/foobara/mcp-connector)** - Easily expose Foobara commands written in Ruby as tools via MCP
* **[Foxy Contexts](https://github.com/strowk/foxy-contexts)** – A library to build MCP servers in Golang by **[strowk](https://github.com/strowk)**
* **[Higress MCP Server Hosting](https://github.com/alibaba/higress/tree/main/plugins/wasm-go/mcp-servers)** - A solution for hosting MCP Servers by extending the API Gateway (based on Envoy) with wasm plugins.
* **[MCP Declarative Java SDK](https://github.com/codeboyzhou/mcp-declarative-java-sdk)** Annotation-driven MCP servers development with Java, no Spring Framework Required, minimize dependencies as much as possible.
* **[MCP-Framework](https://mcp-framework.com)** Build MCP servers with elegance and speed in Typescript. Comes with a CLI to create your project with `mcp create app`. Get started with your first server in under 5 minutes by **[Alex Andru](https://github.com/QuantGeekDev)**
* **[MCP Plexus](https://github.com/Super-I-Tech/mcp_plexus)**: A secure, **multi-tenant** and Multi-user MCP python server framework built to integrate easily with external services via OAuth 2.1, offering scalable and robust solutions for managing complex AI applications.
* **[mcp_sse (Elixir)](https://github.com/kEND/mcp_sse)** An SSE implementation in Elixir for rapidly creating MCP servers.
* **[Next.js MCP Server Template](https://github.com/vercel-labs/mcp-for-next.js)** (Typescript) - A starter Next.js project that uses the MCP Adapter to allow MCP clients to connect and access resources.
* **[Quarkus MCP Server SDK](https://github.com/quarkiverse/quarkus-mcp-server)** (Java)
* **[SAP ABAP MCP Server SDK](https://github.com/abap-ai/mcp)** - Build SAP ABAP based MCP servers. ABAP 7.52 based with 7.02 downport; runs on R/3 & S/4HANA on-premises, currently not cloud-ready.
* **[Spring AI MCP Server](https://docs.spring.io/spring-ai/reference/api/mcp/mcp-server-boot-starter-docs.html)** - Provides auto-configuration for setting up an MCP server in Spring Boot applications.
* **[Template MCP Server](https://github.com/mcpdotdirect/template-mcp-server)** - A CLI tool to create a new Model Context Protocol server project with TypeScript support, dual transport options, and an extensible structure
* **[AgentR Universal MCP SDK](https://github.com/universal-mcp/universal-mcp)** - A python SDK to build MCP Servers with inbuilt credential management by **[Agentr](https://agentr.dev/home)**
* **[Vercel MCP Adapter](https://github.com/vercel/mcp-adapter)** (Typescript) - A simple package to start serving an MCP server on most major JS meta-frameworks including Next, Nuxt, Svelte, and more.
* **[Hermes MCP](https://github.com/cloudwalk/hermes-mcp)** (Elixir) - A high-performance and high-level Model Context Protocol (MCP) implementation in Elixir. Think like "Live View" for MCP.


### For clients

* **[codemirror-mcp](https://github.com/marimo-team/codemirror-mcp)** - CodeMirror extension that implements the Model Context Protocol (MCP) for resource mentions and prompt commands
* **[llm-analysis-assistant](https://github.com/xuzexin-hz/llm-analysis-assistant)** <img height="12" width="12" src="https://raw.githubusercontent.com/xuzexin-hz/llm-analysis-assistant/refs/heads/main/src/llm_analysis_assistant/pages/html/imgs/favicon.ico" alt="Langfuse Logo" /> - A very streamlined mcp client that supports calling and monitoring stdio/sse/streamableHttp, and can also view request responses through the /logs page. It also supports monitoring and simulation of ollama/openai interface.
* **[MCP-Agent](https://github.com/lastmile-ai/mcp-agent)** - A simple, composable framework to build agents using Model Context Protocol by **[LastMile AI](https://www.lastmileai.dev)**
* **[Spring AI MCP Client](https://docs.spring.io/spring-ai/reference/api/mcp/mcp-client-boot-starter-docs.html)** - Provides auto-configuration for MCP client functionality in Spring Boot applications.
* **[MCP CLI Client](https://github.com/vincent-pli/mcp-cli-host)** - A CLI host application that enables Large Language Models (LLMs) to interact with external tools through the Model Context Protocol (MCP).
* **[OpenMCP Client](https://github.com/LSTM-Kirigaya/openmcp-client/)** - An all-in-one vscode/trae/cursor plugin for MCP server debugging. [Document](https://kirigaya.cn/openmcp/) & [OpenMCP SDK](https://kirigaya.cn/openmcp/sdk-tutorial/).


## 📚 Resources

Additional resources on MCP.

- **[AiMCP](https://www.aimcp.info)** - A collection of MCP clients&servers to find the right mcp tools by **[Hekmon](https://github.com/hekmon8)**
- **[Awesome Crypto MCP Servers by badkk](https://github.com/badkk/awesome-crypto-mcp-servers)** - A curated list of MCP servers by **[Luke Fan](https://github.com/badkk)**
- **[Awesome MCP Servers by appcypher](https://github.com/appcypher/awesome-mcp-servers)** - A curated list of MCP servers by **[Stephen Akinyemi](https://github.com/appcypher)**
- **[Awesome MCP Servers by punkpeye](https://github.com/punkpeye/awesome-mcp-servers)** (**[website](https://glama.ai/mcp/servers)**) - A curated list of MCP servers by **[Frank Fiegel](https://github.com/punkpeye)**
- **[Awesome MCP Servers by wong2](https://github.com/wong2/awesome-mcp-servers)** (**[website](https://mcpservers.org)**) - A curated list of MCP servers by **[wong2](https://github.com/wong2)**
- **[Awesome Remote MCP Servers by JAW9C](https://github.com/jaw9c/awesome-remote-mcp-servers)** - A curated list of **remote** MCP servers, including their authentication support by **[JAW9C](https://github.com/jaw9c)**
- **[Discord Server](https://glama.ai/mcp/discord)** – A community discord server dedicated to MCP by **[Frank Fiegel](https://github.com/punkpeye)**
- **[Discord Server (ModelContextProtocol)](https://discord.gg/jHEGxQu2a5)** – Connect with developers, share insights, and collaborate on projects in an active Discord community dedicated to the Model Context Protocol by **[Alex Andru](https://github.com/QuantGeekDev)**
- <img height="12" width="12" src="https://raw.githubusercontent.com/klavis-ai/klavis/main/static/klavis-ai.png" alt="Klavis Logo" /> **[Klavis AI](https://www.klavis.ai)** - Open Source MCP Infra. Hosted MCP servers and MCP clients on Slack and Discord.
- **[MCP Badges](https://github.com/mcpx-dev/mcp-badges)** – Quickly highlight your MCP project with clear, eye-catching badges, by **[Ironben](https://github.com/nanbingxyz)**
- **[MCPRepository.com](https://mcprepository.com/)** - A repository that indexes and organizes all MCP servers for easy discovery.
- **[mcp-cli](https://github.com/wong2/mcp-cli)** - A CLI inspector for the Model Context Protocol by **[wong2](https://github.com/wong2)**
- **[mcp-dockmaster](https://mcp-dockmaster.com)** - An Open-Sourced UI to install and manage MCP servers for Windows, Linux and MacOS.
- **[mcp-get](https://mcp-get.com)** - Command line tool for installing and managing MCP servers by **[Michael Latman](https://github.com/michaellatman)**
- **[mcp-guardian](https://github.com/eqtylab/mcp-guardian)** - GUI application + tools for proxying / managing control of MCP servers by **[EQTY Lab](https://eqtylab.io)**
- **[MCP Linker](https://github.com/milisp/mcp-linker)** - A cross-platform Tauri GUI tool for one-click setup and management of MCP servers, supporting Claude Desktop, Cursor, Windsurf, VS Code, Cline, and Neovim.
- **[mcp-manager](https://github.com/zueai/mcp-manager)** - Simple Web UI to install and manage MCP servers for Claude Desktop by **[Zue](https://github.com/zueai)**
- **[MCP Marketplace Web Plugin](https://github.com/AI-Agent-Hub/mcp-marketplace)** MCP Marketplace is a small Web UX plugin to integrate with AI applications, Support various MCP Server API Endpoint (e.g pulsemcp.com/deepnlp.org and more). Allowing user to browse, paginate and select various MCP servers by different categories. [Pypi](https://pypi.org/project/mcp-marketplace) | [Maintainer](https://github.com/AI-Agent-Hub) | [Website](http://www.deepnlp.org/store/ai-agent/mcp-server)
- **[mcp.natoma.id](https://mcp.natoma.id)** – A Hosted MCP Platform to discover, install, manage and deploy MCP servers by **[Natoma Labs](https://www.natoma.id)**
- **[mcp.run](https://mcp.run)** - A hosted registry and control plane to install & run secure + portable MCP Servers.
- **[MCPHub](https://www.mcphub.com)** - Website to list high quality MCP servers and reviews by real users. Also provide online chatbot for popular LLM models with MCP server support.
- **[MCP Router](https://mcp-router.net)** – Free Windows and macOS app that simplifies MCP management while providing seamless app authentication and powerful log visualization by **[MCP Router](https://github.com/mcp-router/mcp-router)**
- **[MCP Servers Hub](https://github.com/apappascs/mcp-servers-hub)** (**[website](https://mcp-servers-hub-website.pages.dev/)**) - A curated list of MCP servers by **[apappascs](https://github.com/apappascs)**
- **[MCPServers.com](https://mcpservers.com)** - A growing directory of high-quality MCP servers with clear setup guides for a variety of MCP clients. Built by the team behind the **[Highlight MCP client](https://highlightai.com/)**
- **[MCP Servers Rating and User Reviews](http://www.deepnlp.org/store/ai-agent/mcp-server)** - Website to rate MCP servers, write authentic user reviews, and [search engine for agent & mcp](http://www.deepnlp.org/search/agent)
- **[MCP X Community](https://x.com/i/communities/1861891349609603310)** – A X community for MCP by **[Xiaoyi](https://x.com/chxy)**
- **[MCPHub](https://github.com/Jeamee/MCPHub-Desktop)** – An Open Source macOS & Windows GUI Desktop app for discovering, installing and managing MCP servers by **[Jeamee](https://github.com/jeamee)**
- **[mcpm](https://github.com/pathintegral-institute/mcpm.sh)** ([website](https://mcpm.sh)) - MCP Manager (MCPM) is a Homebrew-like service for managing Model Context Protocol (MCP) servers across clients by **[Pathintegral](https://github.com/pathintegral-institute)**
- **[MCPVerse](https://mcpverse.dev)** - A portal for creating & hosting authenticated MCP servers and connecting to them securely.
- **[MCP Servers Search](https://github.com/atonomus/mcp-servers-search)** - An MCP server that provides tools for querying and discovering available MCP servers from this list.
- **[MCPWatch](https://github.com/kapilduraphe/mcp-watch)** - A comprehensive security scanner for Model Context Protocol (MCP) servers that detects vulnerabilities and security issues in your MCP server implementations.
- <img height="12" width="12" src="https://mkinf.io/favicon-lilac.png" alt="mkinf Logo" /> **[mkinf](https://mkinf.io)** - An Open Source registry of hosted MCP Servers to accelerate AI agent workflows.
- **[Open-Sourced MCP Servers Directory](https://github.com/chatmcp/mcp-directory)** - A curated list of MCP servers by **[mcpso](https://mcp.so)**
- <img height="12" width="12" src="https://opentools.com/favicon.ico" alt="OpenTools Logo" /> **[OpenTools](https://opentools.com)** - An open registry for finding, installing, and building with MCP servers by **[opentoolsteam](https://github.com/opentoolsteam)**
- **[PulseMCP](https://www.pulsemcp.com)** ([API](https://www.pulsemcp.com/api)) - Community hub & weekly newsletter for discovering MCP servers, clients, articles, and news by **[Tadas Antanavicius](https://github.com/tadasant)**, **[Mike Coughlin](https://github.com/macoughl)**, and **[Ravina Patel](https://github.com/ravinahp)**
- **[r/mcp](https://www.reddit.com/r/mcp)** – A Reddit community dedicated to MCP by **[Frank Fiegel](https://github.com/punkpeye)**
- **[r/modelcontextprotocol](https://www.reddit.com/r/modelcontextprotocol)** – A Model Context Protocol community Reddit page - discuss ideas, get answers to your questions, network with like-minded people, and showcase your projects! by **[Alex Andru](https://github.com/QuantGeekDev)**
- **[MCP.ing](https://mcp.ing/)** - A list of MCP services for discovering MCP servers in the community and providing a convenient search function for MCP services by **[iiiusky](https://github.com/iiiusky)**
- **[MCP Hunt](https://mcp-hunt.com)** - Realtime platform for discovering trending MCP servers with momentum tracking, upvoting, and community discussions - like Product Hunt meets Reddit for MCP
- **[Smithery](https://smithery.ai/)** - A registry of MCP servers to find the right tools for your LLM agents by **[Henry Mao](https://github.com/calclavia)**
- **[Toolbase](https://gettoolbase.ai)** - Desktop application that manages tools and MCP servers with just a few clicks - no coding required by **[gching](https://github.com/gching)**
- **[ToolHive](https://github.com/StacklokLabs/toolhive)** - A lightweight utility designed to simplify the deployment and management of MCP servers, ensuring ease of use, consistency, and security through containerization by **[StacklokLabs](https://github.com/StacklokLabs)**
- **[NetMind](https://www.netmind.ai/AIServices)** - Access powerful AI services via simple APIs or MCP servers to supercharge your productivity.

## 🚀 Getting Started

### Using MCP Servers in this Repository
Typescript-based servers in this repository can be used directly with `npx`.

For example, this will start the [Memory](src/memory) server:
```sh
npx -y @modelcontextprotocol/server-memory
```

Python-based servers in this repository can be used directly with [`uvx`](https://docs.astral.sh/uv/concepts/tools/) or [`pip`](https://pypi.org/project/pip/). `uvx` is recommended for ease of use and setup.

For example, this will start the [Git](src/git) server:
```sh
# With uvx
uvx mcp-server-git

# With pip
pip install mcp-server-git
python -m mcp_server_git
```

Follow [these](https://docs.astral.sh/uv/getting-started/installation/) instructions to install `uv` / `uvx` and [these](https://pip.pypa.io/en/stable/installation/) to install `pip`.

### Using an MCP Client
However, running a server on its own isn't very useful, and should instead be configured into an MCP client. For example, here's the Claude Desktop configuration to use the above server:

```json
{
  "mcpServers": {
    "memory": {
      "command": "npx",
      "args": ["-y", "@modelcontextprotocol/server-memory"]
    }
  }
}
```

Additional examples of using the Claude Desktop as an MCP client might look like:

```json
{
  "mcpServers": {
    "filesystem": {
      "command": "npx",
      "args": ["-y", "@modelcontextprotocol/server-filesystem", "/path/to/allowed/files"]
    },
    "git": {
      "command": "uvx",
      "args": ["mcp-server-git", "--repository", "path/to/git/repo"]
    },
    "github": {
      "command": "npx",
      "args": ["-y", "@modelcontextprotocol/server-github"],
      "env": {
        "GITHUB_PERSONAL_ACCESS_TOKEN": "<YOUR_TOKEN>"
      }
    },
    "postgres": {
      "command": "npx",
      "args": ["-y", "@modelcontextprotocol/server-postgres", "postgresql://localhost/mydb"]
    }
  }
}
```

## 🛠️ Creating Your Own Server

Interested in creating your own MCP server? Visit the official documentation at [modelcontextprotocol.io](https://modelcontextprotocol.io/introduction) for comprehensive guides, best practices, and technical details on implementing MCP servers.

## 🤝 Contributing

See [CONTRIBUTING.md](CONTRIBUTING.md) for information about contributing to this repository.

## 🔒 Security

See [SECURITY.md](SECURITY.md) for reporting security vulnerabilities.

## 📜 License

This project is licensed under the MIT License - see the [LICENSE](LICENSE) file for details.

## 💬 Community

- [GitHub Discussions](https://github.com/orgs/modelcontextprotocol/discussions)

## ⭐ Support

If you find MCP servers useful, please consider starring the repository and contributing new servers or improvements!

---

Managed by Anthropic, but built together with the community. The Model Context Protocol is open source and we encourage everyone to contribute their own servers and improvements!<|MERGE_RESOLUTION|>--- conflicted
+++ resolved
@@ -379,14 +379,10 @@
 - **[1Panel](https://github.com/1Panel-dev/mcp-1panel)** - MCP server implementation that provides 1Panel interaction.
 - **[A2A](https://github.com/GongRzhe/A2A-MCP-Server)** - An MCP server that bridges the Model Context Protocol (MCP) with the Agent-to-Agent (A2A) protocol, enabling MCP-compatible AI assistants (like Claude) to seamlessly interact with A2A agents.
 - **[Ableton Live](https://github.com/Simon-Kansara/ableton-live-mcp-server)** - an MCP server to control Ableton Live.
-<<<<<<< HEAD
 - **[Adobe Commerce](https://github.com/rafaelstz/adobe-commerce-dev-mcp)** — MCP to interact with Adobe Commerce GraphQL API, including orders, products, customers, etc.
-- **[Airbnb](https://github.com/openbnb-org/mcp-server-airbnb)** - Provides tools to search Airbnb and get listing details.
-=======
 - **[Ableton Live](https://github.com/ahujasid/ableton-mcp)** (by ahujasid) - Ableton integration allowing prompt enabled music creation.
 - **[Actor Critic Thinking](https://github.com/aquarius-wing/actor-critic-thinking-mcp)** - Actor-critic thinking for performance evaluation
 - **[AgentBay](https://github.com/Michael98671/agentbay)** - An MCP server for providing serverless cloud infrastructure for AI agents.
->>>>>>> 96786966
 - **[AI Agent Marketplace Index](https://github.com/AI-Agent-Hub/ai-agent-marketplace-index-mcp)** - MCP server to search more than 5000+ AI agents and tools of various categories from [AI Agent Marketplace Index](http://www.deepnlp.org/store/ai-agent) and monitor traffic of AI Agents.
 - **[AI Tasks](https://github.com/jbrinkman/valkey-ai-tasks)** - Let the AI manage complex plans with integrated task management and tracking tools. Supports STDIO, SSE and Streamable HTTP transports.
 - **[ai-Bible](https://github.com/AdbC99/ai-bible)** - Search the bible reliably and repeatably [ai-Bible Labs](https://ai-bible.com)
